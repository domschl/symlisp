#ifndef SL_CORE_H
#define SL_CORE_H

#include <stdbool.h>
#include <stddef.h>
#include <stdint.h>
#include <stdio.h>
#include <gmp.h>

// --- Type Definitions ---
// Forward declaration
struct sl_object;
// Remove forward declaration for sl_env, it's integrated now
// struct sl_env;

// --- Core Object Types ---
typedef enum {
    SL_TYPE_FREE = 0,  // Must be 0 for default memset state
    SL_TYPE_NIL,
    SL_TYPE_BOOLEAN,
    SL_TYPE_NUMBER,
    SL_TYPE_STRING,
    SL_TYPE_SYMBOL,
    SL_TYPE_PAIR,
    SL_TYPE_FUNCTION,
    SL_TYPE_ENV,
    SL_TYPE_ERROR,  // New type for error objects
    SL_TYPE_CHAR,
    SL_TYPE_EOF,       // New type for EOF object
    SL_TYPE_UNDEFINED  // <<< ADDED: Placeholder for letrec*/define
} sl_object_type;

// --- Number Representation ---
// Represents an arbitrary precision rational number.
// Uses int64_t for small integers/rationals and mpq_t for larger ones.
typedef struct {
    bool is_bignum;  // True if mpq_t is used, false if int64_t fields are used
    union {
        // Small number representation (fits in int64_t)
        struct {
            int64_t num;  // Numerator
            int64_t den;  // Denominator (must be > 0)
        } small_num;
        // Large number representation (using GMP)
        // mpq_t is an array type (mpq_t[1]), so it's stored directly.
        mpq_t big_num;
    } value;
} sl_number;

// --- Function Definition ---
typedef struct sl_object *(*sl_builtin_func_ptr)(struct sl_object *args);

typedef union {
    // Builtin function
    struct {
        const char *name;  // Name for debugging/printing
        sl_builtin_func_ptr func_ptr;
    } builtin;
    // Closure (user-defined function)
    struct {
        struct sl_object *params;  // List of parameter symbols
        struct sl_object *body;    // Body expression (or list for implicit begin)
        struct sl_object *env;     // Captured environment (SL_TYPE_ENV)
    } closure;
} sl_function_def;

typedef struct {
    bool is_builtin;
    sl_function_def def;
} sl_function;

// --- Core Object Structure ---
typedef struct sl_object {
    sl_object_type type;
    bool marked;
    struct sl_object *next;

    union {
        bool boolean;
        sl_number number;
        char *string_val;   // <<< CORRECTED
        char *symbol_name;  // <<< CORRECTED
        struct {
            struct sl_object *car;
            struct sl_object *cdr;
        } pair;
        sl_function function;
        struct {
            struct sl_object *bindings;
            struct sl_object *outer;
        } env;
        char *error_str;      // <<< CORRECTED
        uint32_t code_point;  // Store Unicode code point for char
    } data;
} sl_object;

// --- Global Variables ---
extern sl_object *sl_global_env;    // Now an sl_object*
extern sl_object *sl_symbol_table;  // Interned symbol table (e.g., a list or hash table)

// --- Global Constants ---
extern sl_object *SL_NIL;
extern sl_object *SL_TRUE;
extern sl_object *SL_FALSE;
extern sl_object *SL_EOF_OBJECT;           // <<< ADDED
extern sl_object *SL_OUT_OF_MEMORY_ERROR;  // <<< ADDED
extern sl_object *SL_PARSE_ERROR;
extern sl_object *SL_UNDEFINED;        // <<< ADDED
#define SL_CONTINUE_EVAL SL_UNDEFINED  // <<< ADDED: Marker for TCO jump

// --- Helper macro for checking allocation result ---
#define CHECK_ALLOC(obj_ptr)                                                         \
    if ((obj_ptr) == SL_OUT_OF_MEMORY_ERROR) { return SL_OUT_OF_MEMORY_ERROR; }      \
    if (!(obj_ptr)) { /* Should not happen if SL_OUT_OF_MEMORY_ERROR is used */      \
        fprintf(stderr, "Internal Error: Allocation returned NULL unexpectedly.\n"); \
        return SL_OUT_OF_MEMORY_ERROR;                                               \
    }

// --- ADD CHECK_ALLOC_GOTO Macro ---
#define CHECK_ALLOC_GOTO(obj_ptr, label, result_var)                                 \
    if ((obj_ptr) == SL_OUT_OF_MEMORY_ERROR) {                                       \
        result_var = SL_OUT_OF_MEMORY_ERROR;                                         \
        goto label;                                                                  \
    }                                                                                \
    if (!(obj_ptr)) { /* Should not happen if SL_OUT_OF_MEMORY_ERROR is used */      \
        fprintf(stderr, "Internal Error: Allocation returned NULL unexpectedly.\n"); \
        result_var = SL_OUT_OF_MEMORY_ERROR;                                         \
        goto label;                                                                  \
    }

<<<<<<< HEAD
=======
// --- ADD DEBUG_GC_ROOTS Macro ---
>>>>>>> 685b1205
#define DEBUG_GC_ROOTS  // Enable debug GC root tracking

#ifdef DEBUG_GC_ROOTS  // Make it conditional for release builds
#define SL_GC_ADD_ROOT(ptr) sl_gc_add_root_debug(ptr, __FILE__, __LINE__)
#define SL_GC_REMOVE_ROOT(ptr) sl_gc_remove_root_debug(ptr, __FILE__, __LINE__)
#else
#define SL_GC_ADD_ROOT(ptr) sl_gc_add_root_impl(ptr)
#define SL_GC_REMOVE_ROOT(ptr) sl_gc_remove_root_impl(ptr)
#endif

// Function declarations (implement in sl_core.c)
#ifdef DEBUG_GC_ROOTS
void sl_gc_add_root_debug(sl_object **root_ptr, const char *file, int line);
void sl_gc_remove_root_debug(sl_object **root_ptr, const char *file, int line);  // Pass file/line for error messages
#else
void sl_gc_add_root_impl(sl_object **root_ptr);
void sl_gc_remove_root_impl(sl_object **root_ptr);
#endif

// --- Memory Management ---
// Initialize the memory management system (Must also initialize GMP if needed)
void sl_mem_init(size_t initial_heap_size);

// Allocate specific object types
sl_object *sl_make_number_si(int64_t num, int64_t den);              // Create from signed 64-bit integers
sl_object *sl_make_number_z(const mpz_t num);                        // Create integer from GMP mpz_t
sl_object *sl_make_number_zz(const mpz_t num_z, const mpz_t den_z);  // Create rational from GMP mpz_t
sl_object *sl_make_number_q(const mpq_t value);                      // Create rational from GMP mpq_t
sl_object *sl_make_string(const char *str);
sl_object *sl_make_char(uint32_t code_point);  // <<< ADDED
sl_object *sl_make_symbol(const char *name);   // Interns the symbol
sl_object *sl_make_pair(sl_object *car, sl_object *cdr);
sl_object *sl_make_closure(sl_object *params, sl_object *body, sl_object *env);
sl_object *sl_make_builtin(const char *name, sl_object *(*func_ptr)(sl_object *args));
/**
 * @brief Creates a new error object with a formatted message.
 * Allocates the error object and the message string from the SymLisp heap.
 *
 * @param fmt The format string (printf-style).
 * @param ... Variable arguments for the format string.
 * @return sl_object* A pointer to the newly created error object (SL_TYPE_ERROR),
 *                  or SL_NIL on allocation failure.
 */
sl_object *sl_make_errorf(const char *fmt, ...);

// --- String Conversion ---
/**
 * @brief Converts an sl_object to its string representation.
 * Dynamically allocates memory. Caller must free().
 * @param obj The object to convert.
 * @return char* Allocated string or NULL on failure.
 */
char *sl_object_to_string(sl_object *obj);                              // <<< ADDED
sl_object *sl_make_string_from_len(const char *buffer, size_t length);  // <<< ADDED
// --- Trigger garbage collection ---
// NOTE: GC sweep phase must call mpq_clear() on unreachable SL_TYPE_NUMBER objects
//       where is_bignum is true before adding them to the free list.
void sl_gc();
static void sl_gc_mark(sl_object *obj);
void sl_gc_add_root(sl_object **root_ptr);
void sl_gc_remove_root(sl_object **root_ptr);
sl_object *sl_allocate_object();

// Clean up memory management system (Must also clean up any global GMP state if needed)
void sl_mem_shutdown();

// --- Type Checking Macros/Functions ---
#define sl_is_pair(obj) ((obj) != NULL && (obj)->type == SL_TYPE_PAIR)
#define sl_is_nil(obj) ((obj) == SL_NIL)
#define sl_is_number(obj) ((obj) != NULL && (obj)->type == SL_TYPE_NUMBER)
#define sl_is_bignum(obj) (sl_is_number(obj) && (obj)->data.number.is_bignum)
#define sl_is_smallnum(obj) (sl_is_number(obj) && !(obj)->data.number.is_bignum)
#define sl_is_string(obj) ((obj) != NULL && (obj)->type == SL_TYPE_STRING)
#define sl_is_char(obj) ((obj) != NULL && (obj)->type == SL_TYPE_CHAR)  // <<< ADDED
#define sl_is_boolean(obj) ((obj) != NULL && (obj)->type == SL_TYPE_BOOLEAN)
#define sl_is_true(obj) ((obj) == SL_TRUE)
#define sl_is_false(obj) ((obj) == SL_FALSE || (obj) == SL_NIL)  // Scheme standard: nil is falsey
#define sl_is_symbol(obj) ((obj) != NULL && (obj)->type == SL_TYPE_SYMBOL)
#define sl_is_function(obj) ((obj) != NULL && (obj)->type == SL_TYPE_FUNCTION)
#define sl_is_closure(obj) (sl_is_function(obj) && !(obj)->data.function.is_builtin)
#define sl_is_builtin(obj) (sl_is_function(obj) && (obj)->data.function.is_builtin)
#define sl_is_env(obj) ((obj) && (obj)->type == SL_TYPE_ENV)
#define sl_is_error(obj) ((obj) && (obj)->type == SL_TYPE_ERROR)
bool sl_is_list(sl_object *obj);  // <<< ADD DECLARATION

// Types
const char *sl_type_name(sl_object_type type);  // <<< ADDED

// --- Accessor Macros/Functions ---
// Pair accessors
// #define sl_car(obj) ((obj)->data.pair.car)
// #define sl_cdr(obj) ((obj)->data.pair.cdr)
// #define sl_set_car(obj, val) ((obj)->data.pair.car = (val))
// #define sl_set_cdr(obj, val) ((obj)->data.pair.cdr = (val))

static inline sl_object *sl_car(sl_object *obj) {
    if (!sl_is_pair(obj)) {
        // Option 1: Return NIL (safer for many Lisp operations)
        return SL_NIL;
        // Option 2: Trigger an error (stricter)
        // return sl_make_errorf("car: Expected a pair, got %s", sl_type_name(obj ? obj->type : -1));
    }
    return obj->data.pair.car;
}

static inline sl_object *sl_cdr(sl_object *obj) {
    if (!sl_is_pair(obj)) {
        // Option 1: Return NIL
        return SL_NIL;
        // Option 2: Trigger an error
        // return sl_make_errorf("cdr: Expected a pair, got %s", sl_type_name(obj ? obj->type : -1));
    }
    return obj->data.pair.cdr;
}

static inline void sl_set_car(sl_object *obj, sl_object *val) {
    if (!sl_is_pair(obj)) {
        // Handle error: maybe print to stderr, maybe make it return bool?
        fprintf(stderr, "Warning: set-car! called on non-pair.\n");
        return;
    }
    obj->data.pair.car = val;
}

static inline void sl_set_cdr(sl_object *obj, sl_object *val) {
    if (!sl_is_pair(obj)) {
        // Handle error
        fprintf(stderr, "Warning: set-cdr! called on non-pair.\n");
        return;
    }
    obj->data.pair.cdr = val;
}

sl_object *sl_caar(sl_object *list);
sl_object *sl_cadr(sl_object *list);
sl_object *sl_caddr(sl_object *list);
sl_object *sl_cddr(sl_object *list);

// Number accessors (Implementations needed in .c file)
// Attempts to get value as int64_t. Returns false if it's a bignum or doesn't fit.
bool sl_number_get_si(sl_object *obj, int64_t *num, int64_t *den);
// Gets the value as a GMP rational (copies into rop). Converts smallnum if necessary.
// 'rop' must be initialized by the caller (mpq_init).
void sl_number_get_q(sl_object *obj, mpq_t rop);
// Gets the numerator as GMP integer (copies into rop).
// 'rop' must be initialized by the caller (mpz_init).
void sl_number_get_num_z(sl_object *obj, mpz_t rop);
// Gets the denominator as GMP integer (copies into rop).
// 'rop' must be initialized by the caller (mpz_init).
void sl_number_get_den_z(sl_object *obj, mpz_t rop);
sl_object *sl_make_number_from_mpz(mpz_t val);
bool fits_int64(const mpz_t val);

// --- Number Predicates ---
bool sl_number_is_integer(sl_object *obj);  // <<< ADDED
bool sl_number_is_zero(sl_object *obj);     // <<< ADDED

// --- Number Accessors ---
// ... existing accessors ...
// Gets the integer value as GMP integer (copies into rop).
// Returns false and sets rop to 0 if obj is not an integer number.
// 'rop' must be initialized by the caller (mpz_init).
bool sl_number_get_z(sl_object *obj, mpz_t rop);  // <<< RENAMED from sl_number_get_num_z
// Gets the denominator as GMP integer (copies into rop).
// 'rop' must be initialized by the caller (mpz_init).
void sl_number_get_den_z(sl_object *obj, mpz_t rop);

// String, Symbol, Boolean accessors
#define sl_string_value(obj) ((obj)->data.string_val)  // <<< CORRECTED
#define sl_symbol_name(obj) ((obj)->data.symbol_name)  // <<< CORRECTED
#define sl_boolean_value(obj) ((obj)->data.boolean)    // Direct bool value

// UTF-8 helpers
// Unicode Replacement Character U+FFFD
#define UTF8_REPLACEMENT_CHAR 0xFFFD
int encode_utf8(uint32_t code_point, char *buffer);
uint32_t decode_utf8(const char **ptr);

// Function accessors
#define sl_closure_params(obj) ((obj)->data.function.def.closure.params)
#define sl_closure_body(obj) ((obj)->data.function.def.closure.body)
#define sl_closure_env(obj) ((obj)->data.function.def.closure.env)
#define sl_builtin_name(obj) ((obj)->data.function.def.builtin.name)
#define sl_builtin_ptr(obj) ((obj)->data.function.def.builtin.func_ptr)

// Environment accessors
#define sl_env_bindings(obj) ((obj)->data.env.bindings)
#define sl_env_outer(obj) ((obj)->data.env.outer)
#define sl_set_env_bindings(obj, val) ((obj)->data.env.bindings = (val))

// --- Number accessors and helpers ---
// Gets the value as a GMP rational (copies into rop). Converts smallnum if necessary.
// 'rop' must be initialized by the caller (mpq_init).
void sl_number_get_q(sl_object *obj, mpq_t rop);
// Gets the numerator as GMP integer (copies into rop).
// 'rop' must be initialized by the caller (mpz_init).
void sl_number_get_num_z(sl_object *obj, mpz_t rop);
// Gets the denominator as GMP integer (copies into rop).
// 'rop' must be initialized by the caller (mpz_init).
void sl_number_get_den_z(sl_object *obj, mpz_t rop);
bool fits_int64(const mpz_t val);
sl_object *make_number_from_mpq(mpq_t val);
// --- Error Handling Accessors ---
#define sl_error_message(obj) ((obj)->data.error_str)  // <<< CORRECTED

#endif  // SL_CORE_H<|MERGE_RESOLUTION|>--- conflicted
+++ resolved
@@ -128,10 +128,7 @@
         goto label;                                                                  \
     }
 
-<<<<<<< HEAD
-=======
 // --- ADD DEBUG_GC_ROOTS Macro ---
->>>>>>> 685b1205
 #define DEBUG_GC_ROOTS  // Enable debug GC root tracking
 
 #ifdef DEBUG_GC_ROOTS  // Make it conditional for release builds
