#include <stdio.h>
#include <stdlib.h>
#include <string.h>
#include <ctype.h>
#include <dirent.h>    // <<< For directory listing (POSIX)
#include <errno.h>     // <<< For strerror
#include <sys/stat.h>  // <<< For stat to check if it's a file

#include "sl_eval.h"
#include "sl_core.h"
#include "sl_env.h"
#include "sl_parse.h"  // Need for sl_parse_string
#include "sl_builtins.h"

// --- Forward Declarations ---
sl_object *sl_eval_list(sl_object *list, sl_object *env);

// static sl_object *eval_sequence(sl_object *seq, sl_object *env);  // Helper for begin/body logic
//  Renamed eval_sequence to be more specific
static sl_object *eval_sequence_with_defines(sl_object *seq, sl_object *env, sl_object **obj_ptr, sl_object **env_ptr);

// Helper function to get symbol name safely
static const char *safe_symbol_name(sl_object *obj) {
    if (sl_is_symbol(obj)) {
        return sl_symbol_name(obj);
    }
    return "invalid-symbol";
}

// --- Sequence Evaluation Helper ---
// Evaluates a sequence of expressions, handling internal defines (letrec* style).
// Returns the value of the last expression, or an error object.
// If the last expression is in tail position relative to the *caller*,
// it modifies *obj_ptr and *env_ptr and returns SL_CONTINUE_EVAL
// to signal the caller to jump to top_of_eval.
static sl_object *eval_sequence_with_defines(sl_object *seq, sl_object *env, sl_object **obj_ptr, sl_object **env_ptr) {
    sl_object *current_node = seq;
    sl_object *defines_list = SL_NIL;
    sl_object **defines_tail_ptr = &defines_list;
    sl_object *body_start_node = seq;     // Where non-define expressions start
    sl_object *sequence_result = SL_NIL;  // Default result for empty sequence

    // --- Root parameters and locals ---
<<<<<<< HEAD
    sl_gc_add_root(&seq);
    sl_gc_add_root(&env);
    sl_gc_add_root(&defines_list);
    sl_gc_add_root(&body_start_node);
    sl_gc_add_root(&sequence_result);  // remove after GC analysis
=======
    SL_GC_ADD_ROOT(&seq);
    SL_GC_ADD_ROOT(&env);
    SL_GC_ADD_ROOT(&defines_list);
    SL_GC_ADD_ROOT(&body_start_node);
    SL_GC_ADD_ROOT(&result);  // remove after GC analysis
>>>>>>> 685b1205

    // --- Pass 1: Scan for defines and create placeholders ---
    bool defines_found = false;
    while (sl_is_pair(current_node)) {
        sl_object *expr = sl_car(current_node);
        if (sl_is_pair(expr) && sl_is_symbol(sl_car(expr)) && strcmp(sl_symbol_name(sl_car(expr)), "define") == 0) {
            defines_found = true;
            sl_object *define_args = sl_cdr(expr);
            if (define_args == SL_NIL) {
                sequence_result = sl_make_errorf("Eval: Malformed define in sequence (no target)");
                goto cleanup_sequence;
            }
            sl_object *target = sl_car(define_args);
            sl_object *var_sym = SL_NIL;

            if (sl_is_pair(target)) {  // Function define: (define (f x) ...)
                var_sym = sl_car(target);
            } else if (sl_is_symbol(target)) {  // Variable define: (define x ...)
                var_sym = target;
            } else {
                sequence_result = sl_make_errorf("Eval: Invalid define target in sequence");
                goto cleanup_sequence;
            }

            if (!sl_is_symbol(var_sym)) {
                sequence_result = sl_make_errorf("Eval: Define target must be or start with a symbol");
                goto cleanup_sequence;
            }

            // Add define expression to defines_list
            sl_object *define_pair = sl_make_pair(expr, SL_NIL);
            CHECK_ALLOC_GOTO(define_pair, cleanup_sequence, sequence_result);
            *defines_tail_ptr = define_pair;
            defines_tail_ptr = &define_pair->data.pair.cdr;

            // Define placeholder in the environment
            sl_env_define(env, var_sym, SL_UNDEFINED);
            // Check OOM?

            body_start_node = sl_cdr(current_node);  // Move body start past this define
        } else {
            // First non-define expression found
            break;
        }
        current_node = sl_cdr(current_node);
    }
    // Check for improper list during define scan
    if (!defines_found && current_node != seq) {  // Only error if we advanced
        if (current_node != SL_NIL) {
            sequence_result = sl_make_errorf("Eval: Improper list while scanning for defines");
            goto cleanup_sequence;
        }
    }

    // --- Pass 2: Evaluate define expressions ---
    if (defines_found) {
        current_node = defines_list;
        SL_GC_ADD_ROOT(&current_node);  // Root traversal pointer for defines
        while (current_node != SL_NIL) {
            // We know current_node is a pair containing a define expression
            sl_object *define_expr = sl_car(current_node);
            sl_object *define_args = sl_cdr(define_expr);  // Args of define: (sym val) or ((f p) b)
            sl_object *target = sl_car(define_args);
            sl_object *value_expr_or_body = sl_cdr(define_args);
            sl_object *var_sym = SL_NIL;
            sl_object *value_to_set = SL_NIL;

            SL_GC_ADD_ROOT(&value_to_set);  // Root value slot

            if (sl_is_pair(target)) {  // Function define
                var_sym = sl_car(target);
                sl_object *params = sl_cdr(target);
                sl_object *body = value_expr_or_body;

                value_to_set = sl_make_closure(params, body, env);
                CHECK_ALLOC_GOTO(value_to_set, cleanup_sequence_eval, sequence_result);
            } else {  // Variable define
                var_sym = target;
                if (!sl_is_pair(value_expr_or_body) || sl_cdr(value_expr_or_body) != SL_NIL) {
<<<<<<< HEAD
                    sequence_result = sl_make_errorf("Eval: Malformed variable define in sequence");
                    sl_gc_remove_root(&value_to_set);
=======
                    result = sl_make_errorf("Eval: Malformed variable define in sequence");
                    SL_GC_REMOVE_ROOT(&value_to_set);
>>>>>>> 685b1205
                    goto cleanup_sequence_eval;
                }
                sl_object *value_expr = sl_car(value_expr_or_body);
                value_to_set = sl_eval(value_expr, env);  // Eval value - MIGHT GC
                // value_to_set is already rooted
                if (value_to_set == SL_OUT_OF_MEMORY_ERROR || sl_is_error(value_to_set)) {
<<<<<<< HEAD
                    sequence_result = value_to_set;  // Propagate error
                    sl_gc_remove_root(&value_to_set);
=======
                    result = value_to_set;  // Propagate error
                    SL_GC_REMOVE_ROOT(&value_to_set);
>>>>>>> 685b1205
                    goto cleanup_sequence_eval;
                }
            }

            // Update the placeholder using set! semantics
            if (!sl_env_set(env, var_sym, value_to_set)) {
<<<<<<< HEAD
                sequence_result = sl_make_errorf("Eval: Internal error - failed to set! defined variable '%s'", sl_symbol_name(var_sym));
                sl_gc_remove_root(&value_to_set);
=======
                result = sl_make_errorf("Eval: Internal error - failed to set! defined variable '%s'", sl_symbol_name(var_sym));
                SL_GC_REMOVE_ROOT(&value_to_set);
>>>>>>> 685b1205
                goto cleanup_sequence_eval;
            }
            SL_GC_REMOVE_ROOT(&value_to_set);  // Unroot value after set
            current_node = sl_cdr(current_node);
        }  // End while defines_list
    cleanup_sequence_eval:
<<<<<<< HEAD
        sl_gc_remove_root(&current_node);  // Unroot traversal pointer
        if (sequence_result == SL_OUT_OF_MEMORY_ERROR || sl_is_error(sequence_result)) {
=======
        SL_GC_REMOVE_ROOT(&current_node);  // Unroot traversal pointer
        if (result == SL_OUT_OF_MEMORY_ERROR || sl_is_error(result)) {
>>>>>>> 685b1205
            goto cleanup_sequence;  // Propagate error from define eval
        }
    }  // End if defines_found

    // --- Pass 3: Evaluate body expressions ---
    current_node = body_start_node;
<<<<<<< HEAD
    sl_gc_add_root(&current_node);
    sequence_result = SL_NIL;  // Default if body is empty
=======
    SL_GC_ADD_ROOT(&current_node);
    result = SL_NIL;  // Default result if body is empty
>>>>>>> 685b1205

    if (current_node == SL_NIL) {
        goto cleanup_sequence_body;
    }

    while (sl_is_pair(current_node)) {
        sl_object *expr_to_eval = sl_car(current_node);
        sl_object *next_node = sl_cdr(current_node);

        if (next_node == SL_NIL) {     // Tail position
            if (obj_ptr && env_ptr) {  // TCO possible
                *obj_ptr = expr_to_eval;
<<<<<<< HEAD
                *env_ptr = env;
                // <<< ADD DEBUG PRINT >>>
                fprintf(stderr, "[DEBUG TCO Cleanup] Removing roots in eval_sequence_with_defines (env VarAddr=%p)\n", (void *)&env);
                // --- Clean up ALL local roots before returning signal ---
                sl_gc_remove_root(&sequence_result);
                sl_gc_remove_root(&current_node);     // <<< ADD: Unroot body traversal node
                sl_gc_remove_root(&body_start_node);  // <<< ADD
                sl_gc_remove_root(&defines_list);     // <<< ADD
                sl_gc_remove_root(&env);              // <<< ADD: Unroot local copy of env pointer
                sl_gc_remove_root(&seq);              // <<< ADD: Unroot local copy of seq pointer
                // Note: Roots added during Pass 2 (like value_to_set) should have been
                // cleaned up within that pass or its error paths.
                return SL_CONTINUE_EVAL;  // Signal TCO
            } else {                      // No TCO possible
                sl_gc_add_root(&expr_to_eval);
                sl_gc_remove_root(&sequence_result);           // Remove root before assigning final value
                sequence_result = sl_eval(expr_to_eval, env);  // Evaluate final expression
                sl_gc_add_root(&sequence_result);              // Re-root final value
                sl_gc_remove_root(&expr_to_eval);
                goto cleanup_sequence_body;  // Go to cleanup
            }
        } else {                                           // Not tail position
            sl_gc_remove_root(&sequence_result);           // Remove previous root
            sequence_result = sl_eval(expr_to_eval, env);  // Evaluate intermediate
            sl_gc_add_root(&sequence_result);              // Root intermediate
=======
                *env_ptr = env;             // Use current env for tail call
                result = SL_CONTINUE_EVAL;  // Signal TCO jump
            } else {
                // Caller cannot handle TCO (e.g., called from apply builtin),
                // so evaluate the tail expression directly here.
                // Need to root expr_to_eval before calling sl_eval
                SL_GC_ADD_ROOT(&expr_to_eval);
                result = sl_eval(expr_to_eval, env);  // Evaluate final expression
                SL_GC_REMOVE_ROOT(&expr_to_eval);
                // result now holds the final value or an error
            }
            // --- END ADDED CHECK ---
            goto cleanup_sequence_body;  // Don't evaluate here
        } else {
            // Not the last expression, evaluate normally
            SL_GC_REMOVE_ROOT(&result);
            result = sl_eval(expr_to_eval, env);  // Eval - MIGHT GC
            SL_GC_ADD_ROOT(&result);
>>>>>>> 685b1205

            if (sequence_result == SL_OUT_OF_MEMORY_ERROR || sl_is_error(sequence_result)) {
                goto cleanup_sequence_body;  // Error occurred, propagate
            }
        }
        current_node = sl_cdr(current_node);
    }

    if (current_node != SL_NIL) {             // Improper list
        sl_gc_remove_root(&sequence_result);  // Remove root before assigning error
        sequence_result = sl_make_errorf("Eval: Improper list in sequence body");
        sl_gc_add_root(&sequence_result);  // Root error
    }

cleanup_sequence_body:
    SL_GC_REMOVE_ROOT(&current_node);
cleanup_sequence:
<<<<<<< HEAD
    sl_gc_remove_root(&body_start_node);
    sl_gc_remove_root(&defines_list);
    sl_gc_remove_root(&env);
    sl_gc_remove_root(&seq);
    return sequence_result;
=======
    SL_GC_REMOVE_ROOT(&result);
    SL_GC_REMOVE_ROOT(&body_start_node);
    SL_GC_REMOVE_ROOT(&defines_list);
    SL_GC_REMOVE_ROOT(&env);
    SL_GC_REMOVE_ROOT(&seq);
    return result;
>>>>>>> 685b1205
}

sl_object *sl_eval(sl_object *obj_in, sl_object *env_in) {
    sl_object *obj = obj_in;
    sl_object *env = env_in;
    sl_object *result = SL_NIL;

    // --- Root key local variables ---
    SL_GC_ADD_ROOT(&obj);
    SL_GC_ADD_ROOT(&env);
    SL_GC_ADD_ROOT(&result);

top_of_eval:;
    if (!obj) {  // Handle NULL input gracefully
        result = sl_make_errorf("Eval: NULL object");
        goto cleanup;
    }

    switch (obj->type) {
    case SL_TYPE_NIL:
    case SL_TYPE_BOOLEAN:
    case SL_TYPE_NUMBER:
    case SL_TYPE_STRING:
    case SL_TYPE_CHAR:
    case SL_TYPE_ERROR:  // Errors evaluate to themselves
        result = obj;    // Self-evaluating
        break;

    case SL_TYPE_SYMBOL: {
        // Look up the binding pair for the symbol
        sl_object *binding_pair = sl_env_lookup(env, obj);

        if (binding_pair == SL_NIL) {
            // Symbol not found (lookup returned NIL)
            const char *sym_name = sl_symbol_name(obj);
            result = sl_make_errorf("Eval: Unbound symbol '%s'", sym_name);
        } else if (!sl_is_pair(binding_pair)) {
            // Should not happen if lookup is correct, but check defensively
            result = sl_make_errorf("Eval: Internal error - lookup returned non-pair for found symbol '%s'", sl_symbol_name(obj));
        } else {
            // Symbol found, the value is the cdr of the binding pair
            result = sl_cdr(binding_pair);  // <<< CHANGED: Get value from cdr
        }
        break;  // Break from switch case SL_TYPE_SYMBOL
    }

    case SL_TYPE_PAIR: {
        sl_object *op_obj = sl_car(obj);
        sl_object *args = sl_cdr(obj);

        if (sl_is_symbol(op_obj)) {
            const char *op_name = sl_symbol_name(op_obj);

            // --- QUOTE ---
            if (strcmp(op_name, "quote") == 0) {
                SL_GC_ADD_ROOT(&args);  // Root args for safety
                if (args == SL_NIL || sl_cdr(args) != SL_NIL) {
                    result = sl_make_errorf("Eval: Malformed quote");
                } else {
                    result = sl_car(args);  // Don't eval args of quote
                }
                SL_GC_REMOVE_ROOT(&args);
                break;  // Break from switch (handled special form)
            }
            // --- IF ---
            else if (strcmp(op_name, "if") == 0) {
                // Root args temporarily
                SL_GC_ADD_ROOT(&args);
                // (if test conseq alt)
                sl_object *arg1 = sl_car(args);
                sl_object *arg2_pair = sl_cdr(args);
                sl_object *arg3_pair = sl_is_pair(arg2_pair) ? sl_cdr(arg2_pair) : SL_NIL;

                sl_object *test_expr = arg1;
                sl_object *conseq_expr = sl_is_pair(arg2_pair) ? sl_car(arg2_pair) : SL_NIL;
                sl_object *alt_expr = sl_is_pair(arg3_pair) ? sl_car(arg3_pair) : SL_NIL;

                // Check structure
                if (test_expr == SL_NIL || conseq_expr == SL_NIL || !sl_is_pair(arg2_pair) || (sl_is_pair(arg3_pair) && sl_cdr(arg3_pair) != SL_NIL)) {
                    result = sl_make_errorf("Eval: Malformed if structure");
                    SL_GC_REMOVE_ROOT(&args);
                    break;  // Break from switch
                }
                if (!sl_is_pair(arg3_pair)) { alt_expr = SL_NIL; }

                SL_GC_REMOVE_ROOT(&args);  // Unroot args before eval

                // Root expressions needed after test_result is evaluated
                SL_GC_ADD_ROOT(&conseq_expr);
                SL_GC_ADD_ROOT(&alt_expr);

                sl_object *test_result = sl_eval(test_expr, env);  // Eval test - MIGHT GC
                SL_GC_ADD_ROOT(&test_result);

                if (test_result == SL_OUT_OF_MEMORY_ERROR || sl_is_error(test_result)) {
                    result = test_result;  // Propagate error
                    goto cleanup_if;
                } else if (test_result != SL_FALSE) {
                    obj = conseq_expr;  // Tail call conseq
                } else {
                    obj = alt_expr;  // Tail call alt
                }
                // Unroot temporaries before tail call
                SL_GC_REMOVE_ROOT(&test_result);
                SL_GC_REMOVE_ROOT(&alt_expr);
                SL_GC_REMOVE_ROOT(&conseq_expr);
                goto top_of_eval;  // Tail call optimization

            cleanup_if:                           // Cleanup path for errors during test eval or structure check
                SL_GC_REMOVE_ROOT(&test_result);  // Ensure unrooted
                SL_GC_REMOVE_ROOT(&alt_expr);     // Ensure unrooted
                SL_GC_REMOVE_ROOT(&conseq_expr);  // Ensure unrooted
                // args was already unrooted
                break;  // <<< FIX: Break from switch, result holds the error >>>
            }
            // --- DEFINE ---
            else if (strcmp(op_name, "define") == 0) {
                SL_GC_ADD_ROOT(&args);
                // (define symbol value) or (define (fn params...) body...)
                if (args == SL_NIL) {
                    result = sl_make_errorf("Eval: Malformed define (no symbol/value)");
                    SL_GC_REMOVE_ROOT(&args);
                    break;
                }
                sl_object *target = sl_car(args);
                sl_object *value_expr_pair = sl_cdr(args);  // This is the body list for functions

                if (sl_is_pair(target)) {  // Function definition
                    sl_object *fn_name_sym = sl_car(target);
                    sl_object *params = sl_cdr(target);
                    sl_object *body_list = value_expr_pair;  // <<< Use the whole list

                    if (!sl_is_symbol(fn_name_sym)) {
                        result = sl_make_errorf("Eval: Function name in define must be a symbol");
                        SL_GC_REMOVE_ROOT(&args);
                        break;
                    }
                    // TODO: Add validation for params list structure
                    // TODO: Handle multiple body expressions (implicit begin)

                    // Store the *list* of body expressions in the closure
                    sl_object *lambda = sl_make_closure(params, body_list, env);  // <<< Pass body_list
                    CHECK_ALLOC(lambda);
                    sl_env_define(env, fn_name_sym, lambda);
                    result = fn_name_sym;

                } else if (sl_is_symbol(target)) {  // Variable definition
                    if (value_expr_pair == SL_NIL || sl_cdr(value_expr_pair) != SL_NIL) {
                        result = sl_make_errorf("Eval: Malformed define (wrong number of args for variable)");
                        SL_GC_REMOVE_ROOT(&args);
                        break;
                    }
                    sl_object *value_expr = sl_car(value_expr_pair);

                    // Unroot op_obj and args before eval
                    // SL_GC_REMOVE_ROOT(&op_obj);
                    // SL_GC_REMOVE_ROOT(&args);

                    sl_object *value = sl_eval(value_expr, env);
                    SL_GC_ADD_ROOT(&value);

                    if (value == SL_OUT_OF_MEMORY_ERROR) {
                        result = value;
                    } else {
                        // sl_env_define returns void
                        sl_env_define(env, target, value);
                        // Check for OOM? See comment above.
                        result = target;  // Return the symbol
                    }
                    SL_GC_REMOVE_ROOT(&value);

                } else {
                    result = sl_make_errorf("Eval: Invalid target for define");
                }
                SL_GC_REMOVE_ROOT(&args);
                break;
            }
            // --- SET! --- <<< ADDED BLOCK
            else if (strcmp(op_name, "set!") == 0) {
                SL_GC_ADD_ROOT(&args);  // Root args
                // (set! symbol value)
                if (args == SL_NIL || !sl_is_pair(args) || sl_cdr(args) == SL_NIL || !sl_is_pair(sl_cdr(args)) || sl_cdr(sl_cdr(args)) != SL_NIL) {
                    result = sl_make_errorf("Eval: Malformed set!");
                    SL_GC_REMOVE_ROOT(&args);
                    break;
                }
                sl_object *target_sym = sl_car(args);
                sl_object *value_expr = sl_cadr(args);  // Use helper or sl_car(sl_cdr(args))

                if (!sl_is_symbol(target_sym)) {
                    result = sl_make_errorf("Eval: Target for set! must be a symbol");
                    SL_GC_REMOVE_ROOT(&args);
                    break;
                }

                SL_GC_REMOVE_ROOT(&args);  // Unroot args before eval

                sl_object *value = sl_eval(value_expr, env);  // Eval value - MIGHT GC
                SL_GC_ADD_ROOT(&value);                       // Root result

                if (value == SL_OUT_OF_MEMORY_ERROR) {
                    result = value;  // Propagate error
                } else {
                    // sl_env_set returns bool indicating if symbol was found and set
                    if (!sl_env_set(env, target_sym, value)) {
                        result = sl_make_errorf("Eval: Cannot set! unbound symbol '%s'", sl_symbol_name(target_sym));
                    } else {
                        result = value;  // set! usually returns the value
                    }
                }
                SL_GC_REMOVE_ROOT(&value);  // Unroot value
                break;                      // Break from switch
            }
            // --- LAMBDA ---
            else if (strcmp(op_name, "lambda") == 0) {
                SL_GC_ADD_ROOT(&args);  // Root args
                // (lambda (params...) body...)
                if (args == SL_NIL || sl_cdr(args) == SL_NIL) {
                    result = sl_make_errorf("Eval: Malformed lambda (missing params or body)");
                    SL_GC_REMOVE_ROOT(&args);
                    break;
                }
                sl_object *params = sl_car(args);
                sl_object *body_list = sl_cdr(args);  // Body is the rest of the list

                // TODO: Validate params is a proper list of symbols (or NIL)
                // TODO: Validate body_list is a proper list

                // Create closure with the *list* of body expressions
                result = sl_make_closure(params, body_list, env);
                CHECK_ALLOC(result);  // Checks if result is SL_OUT_OF_MEMORY_ERROR
                SL_GC_REMOVE_ROOT(&args);
                break;  // Break from switch
            }
            // --- BEGIN ---
            else if (strcmp(op_name, "begin") == 0) {
                sl_object *temp_res = eval_sequence_with_defines(args, env, &obj, &env);
                if (temp_res == SL_CONTINUE_EVAL) {
                    // result = temp_res;  // Keep signal
                    goto top_of_eval;
                }
                sl_gc_remove_root(&result);  // Remove old root
                result = temp_res;           // Assign new result
                sl_gc_add_root(&result);     // Add new root
                break;
            }
            // --- LET / NAMED LET ---
            else if (strcmp(op_name, "let") == 0) {
                // (let bindings body...) or (let name bindings body...)
                SL_GC_ADD_ROOT(&args);  // Root the rest of the let form

                if (args == SL_NIL) {
                    result = sl_make_errorf("Eval: Malformed let (missing bindings/body)");
                    SL_GC_REMOVE_ROOT(&args);
                    break;
                }

                sl_object *first_arg = sl_car(args);
                sl_object *body_list = sl_cdr(args);
                sl_object *name_sym = SL_NIL;  // For named let
                sl_object *bindings = SL_NIL;

                // Check for named let variant
                if (sl_is_symbol(first_arg)) {
                    name_sym = first_arg;
                    SL_GC_ADD_ROOT(&name_sym);  // Root name symbol
                    if (body_list == SL_NIL || !sl_is_pair(body_list)) {
                        result = sl_make_errorf("Eval: Malformed named let (missing bindings/body)");
                        SL_GC_REMOVE_ROOT(&name_sym);
                        SL_GC_REMOVE_ROOT(&args);
                        break;
                    }
                    bindings = sl_car(body_list);
                    body_list = sl_cdr(body_list);
                } else {
                    // Standard let
                    bindings = first_arg;
                }

                // Validate bindings structure and body
                if (!sl_is_list(bindings)) {  // sl_is_list checks for proper list or NIL
                    result = sl_make_errorf("Eval: Malformed let bindings (not a list)");
                    if (name_sym != SL_NIL) SL_GC_REMOVE_ROOT(&name_sym);
                    SL_GC_REMOVE_ROOT(&args);
                    break;
                }
                if (body_list == SL_NIL) {
                    result = sl_make_errorf("Eval: Malformed let (missing body)");
                    if (name_sym != SL_NIL) SL_GC_REMOVE_ROOT(&name_sym);
                    SL_GC_REMOVE_ROOT(&args);
                    break;
                }

                // Root bindings and body before evaluation loops
                SL_GC_ADD_ROOT(&bindings);
                SL_GC_ADD_ROOT(&body_list);

                // --- Evaluate initializers in the *current* environment ---
                sl_object *vars_list = SL_NIL;
                sl_object *vals_list = SL_NIL;
                sl_object **vars_tail_ptr = &vars_list;
                sl_object **vals_tail_ptr = &vals_list;
                sl_object *current_binding = bindings;
                bool init_eval_ok = true;

                SL_GC_ADD_ROOT(&vars_list);  // Root lists being built
                SL_GC_ADD_ROOT(&vals_list);
                SL_GC_ADD_ROOT(&current_binding);

                while (current_binding != SL_NIL) {
                    if (!sl_is_pair(current_binding)) {  // Should be caught by sl_is_list, but double check
                        result = sl_make_errorf("Eval: Malformed let bindings (improper list)");
                        init_eval_ok = false;
                        break;
                    }
                    sl_object *binding_pair = sl_car(current_binding);
                    if (!sl_is_pair(binding_pair) || sl_cdr(binding_pair) == SL_NIL || !sl_is_pair(sl_cdr(binding_pair)) || sl_cdr(sl_cdr(binding_pair)) != SL_NIL) {
                        result = sl_make_errorf("Eval: Malformed let binding pair");
                        init_eval_ok = false;
                        break;
                    }
                    sl_object *var_sym = sl_car(binding_pair);
                    sl_object *init_expr = sl_cadr(binding_pair);

                    if (!sl_is_symbol(var_sym)) {
                        result = sl_make_errorf("Eval: Variable in let binding must be a symbol");
                        init_eval_ok = false;
                        break;
                    }

                    // Evaluate init_expr in the *outer* env
                    sl_object *init_val = sl_eval(init_expr, env);  // MIGHT GC
                    SL_GC_ADD_ROOT(&init_val);                      // Root the evaluated value

                    if (init_val == SL_OUT_OF_MEMORY_ERROR || sl_is_error(init_val)) {
                        result = init_val;  // Propagate error
                        SL_GC_REMOVE_ROOT(&init_val);
                        init_eval_ok = false;
                        break;
                    }

                    // Append var_sym to vars_list
                    sl_object *var_pair = sl_make_pair(var_sym, SL_NIL);
                    CHECK_ALLOC_GOTO(var_pair, oom_let, result);
                    *vars_tail_ptr = var_pair;
                    vars_tail_ptr = &var_pair->data.pair.cdr;

                    // Append init_val to vals_list
                    sl_object *val_pair = sl_make_pair(init_val, SL_NIL);
                    CHECK_ALLOC_GOTO(val_pair, oom_let, result);
                    *vals_tail_ptr = val_pair;
                    vals_tail_ptr = &val_pair->data.pair.cdr;

                    SL_GC_REMOVE_ROOT(&init_val);  // Value is now safe in vals_list
                    current_binding = sl_cdr(current_binding);
                }  // End while bindings

                // Unroot temporary binding list traversal pointer
                SL_GC_REMOVE_ROOT(&current_binding);

                if (!init_eval_ok) {   // Error during init eval or binding list parsing
                    goto cleanup_let;  // Result already holds the error
                }

                // --- Create new environment and bind variables ---
                sl_object *let_env = sl_env_create(env);
                CHECK_ALLOC_GOTO(let_env, oom_let, result);
                SL_GC_ADD_ROOT(&let_env);  // Root the new environment

                // --- Handle named let: define the recursive function ---
                if (name_sym != SL_NIL) {
                    // Create lambda: (lambda (vars...) body...)
                    sl_object *lambda = sl_make_closure(vars_list, body_list, let_env);
                    CHECK_ALLOC_GOTO(lambda, oom_let_env, result);
                    // Define the name *within* the let_env
                    sl_env_define(let_env, name_sym, lambda);
                    // Note: lambda is now potentially reachable via let_env
                }

                // --- Bind vars to evaluated vals in the new environment ---
                sl_object *v = vars_list;
                sl_object *val = vals_list;
                while (v != SL_NIL) {  // Assumes vars_list and vals_list have same length
                    sl_env_define(let_env, sl_car(v), sl_car(val));
                    // Check for OOM from define?
                    v = sl_cdr(v);
                    val = sl_cdr(val);
                }

                // --- Evaluate body in the new environment ---
                // Use helper function for sequence evaluation with TCO
                // Unroot lists before potential tail call in eval_sequence
                SL_GC_REMOVE_ROOT(&vals_list);
                SL_GC_REMOVE_ROOT(&vars_list);
                // SL_GC_REMOVE_ROOT(&body_list);
                SL_GC_REMOVE_ROOT(&bindings);
                SL_GC_REMOVE_ROOT(&args);
                if (name_sym != SL_NIL) SL_GC_REMOVE_ROOT(&name_sym);

<<<<<<< HEAD
                sl_object *temp_res = eval_sequence_with_defines(body_list, let_env, &obj, &env);
                sl_gc_remove_root(&let_env);
                sl_gc_remove_root(&body_list);
                if (temp_res == SL_CONTINUE_EVAL) {
                    // result = temp_res;  // Keep signal
=======
                result = eval_sequence_with_defines(body_list, let_env, &obj, &env);
                SL_GC_REMOVE_ROOT(&let_env);    // Unroot let_env after sequence eval
                SL_GC_REMOVE_ROOT(&body_list);  // <<< ADDED: Unroot body_list after use

                if (result == SL_CONTINUE_EVAL) {  // Check if TCO jump is requested
>>>>>>> 685b1205
                    goto top_of_eval;
                }
                sl_gc_remove_root(&result);  // Remove old root
                result = temp_res;           // Assign new result
                sl_gc_add_root(&result);     // Add new root
                                             // Otherwise, result holds the final value or error from the body

            oom_let_env:                        // Label for OOM after let_env creation (if needed)
                                                // SL_GC_REMOVE_ROOT(&let_env); // Already handled
            oom_let:                            // Label for OOM before let_env creation
            cleanup_let:                        // General cleanup label for let
                SL_GC_REMOVE_ROOT(&vals_list);  // Ensure unrooted on error paths
                SL_GC_REMOVE_ROOT(&vars_list);
                SL_GC_REMOVE_ROOT(&body_list);
                SL_GC_REMOVE_ROOT(&bindings);
                SL_GC_REMOVE_ROOT(&args);
                if (name_sym != SL_NIL) SL_GC_REMOVE_ROOT(&name_sym);
                break;  // Break from switch case 'let'
            }  // End LET / NAMED LET block
            // --- LET* --- <<< NEW BLOCK
            else if (strcmp(op_name, "let*") == 0) {
                // (let* bindings body...)
                SL_GC_ADD_ROOT(&args);  // Root the rest of the form

                if (args == SL_NIL || !sl_is_pair(args)) {
                    result = sl_make_errorf("Eval: Malformed let* (missing bindings/body)");
                    SL_GC_REMOVE_ROOT(&args);
                    break;
                }
                sl_object *bindings = sl_car(args);
                sl_object *body_list = sl_cdr(args);

                if (!sl_is_list(bindings)) {
                    result = sl_make_errorf("Eval: Malformed let* bindings (not a list)");
                    SL_GC_REMOVE_ROOT(&args);
                    break;
                }
                if (body_list == SL_NIL) {
                    result = sl_make_errorf("Eval: Malformed let* (missing body)");
                    SL_GC_REMOVE_ROOT(&args);
                    break;
                }

                SL_GC_ADD_ROOT(&bindings);
                SL_GC_ADD_ROOT(&body_list);

                // --- Sequentially evaluate and bind ---
                sl_object *current_binding_node = bindings;
                sl_object *let_star_env = env;  // Start with outer env
                SL_GC_ADD_ROOT(&let_star_env);  // Root the evolving environment
                SL_GC_ADD_ROOT(&current_binding_node);

                while (current_binding_node != SL_NIL) {
                    if (!sl_is_pair(current_binding_node)) {
                        result = sl_make_errorf("Eval: Malformed let* bindings (improper list)");
                        goto cleanup_let_star;
                    }
                    sl_object *binding_pair = sl_car(current_binding_node);
                    if (!sl_is_pair(binding_pair) || sl_cdr(binding_pair) == SL_NIL || !sl_is_pair(sl_cdr(binding_pair)) || sl_cdr(sl_cdr(binding_pair)) != SL_NIL) {
                        result = sl_make_errorf("Eval: Malformed let* binding pair");
                        goto cleanup_let_star;
                    }
                    sl_object *var_sym = sl_car(binding_pair);
                    sl_object *init_expr = sl_cadr(binding_pair);

                    if (!sl_is_symbol(var_sym)) {
                        result = sl_make_errorf("Eval: Variable in let* binding must be a symbol");
                        goto cleanup_let_star;
                    }

                    // Evaluate init_expr in the *current* let_star_env
                    sl_object *init_val = sl_eval(init_expr, let_star_env);  // MIGHT GC
                    SL_GC_ADD_ROOT(&init_val);

                    if (init_val == SL_OUT_OF_MEMORY_ERROR || sl_is_error(init_val)) {
                        result = init_val;  // Propagate error
                        SL_GC_REMOVE_ROOT(&init_val);
                        goto cleanup_let_star;
                    }

                    // Create a *new* environment extending the current one
                    sl_object *next_env = sl_env_create(let_star_env);
                    CHECK_ALLOC_GOTO(next_env, cleanup_let_star_val, result);

                    // Define var in the new environment
                    sl_env_define(next_env, var_sym, init_val);
                    // Check OOM?

                    // Update let_star_env for the next iteration
                    SL_GC_REMOVE_ROOT(&let_star_env);  // Unroot old env ptr
                    let_star_env = next_env;           // Point to the new env
                    SL_GC_ADD_ROOT(&let_star_env);     // Root the new env ptr

                cleanup_let_star_val:
                    SL_GC_REMOVE_ROOT(&init_val);                                 // Unroot value after potential use/binding
                    if (result == SL_OUT_OF_MEMORY_ERROR) goto cleanup_let_star;  // Handle OOM from env_create

                    current_binding_node = sl_cdr(current_binding_node);
                }  // End while bindings

                // --- Evaluate body in the final let_star_env ---
                SL_GC_REMOVE_ROOT(&current_binding_node);
                SL_GC_REMOVE_ROOT(&bindings);
                SL_GC_REMOVE_ROOT(&args);

<<<<<<< HEAD
                sl_object *temp_res = eval_sequence_with_defines(body_list, let_star_env, &obj, &env);
                sl_gc_remove_root(&let_star_env);
                sl_gc_remove_root(&body_list);
                if (temp_res == SL_CONTINUE_EVAL) {
                    // result = temp_res;  // Keep signal
=======
                result = eval_sequence_with_defines(body_list, let_star_env, &obj, &env);
                SL_GC_REMOVE_ROOT(&let_star_env);  // Unroot final env after sequence eval
                SL_GC_REMOVE_ROOT(&body_list);

                if (result == SL_CONTINUE_EVAL) {  // Check if TCO jump is requested
>>>>>>> 685b1205
                    goto top_of_eval;
                }
                sl_gc_remove_root(&result);  // Remove old root
                result = temp_res;           // Assign new result
                sl_gc_add_root(&result);     // Add new root
                                             // Otherwise, result holds the final value or error

            cleanup_let_star:  // Error/cleanup path
                SL_GC_REMOVE_ROOT(&current_binding_node);
                SL_GC_REMOVE_ROOT(&let_star_env);
                SL_GC_REMOVE_ROOT(&body_list);
                SL_GC_REMOVE_ROOT(&bindings);
                SL_GC_REMOVE_ROOT(&args);
                break;  // Break from switch case 'let*'
            }  // End LET* block

            // --- LETREC* --- <<< NEW BLOCK
            else if (strcmp(op_name, "letrec*") == 0) {
                // (letrec* bindings body...)
                SL_GC_ADD_ROOT(&args);  // Root the rest of the form

                if (args == SL_NIL || !sl_is_pair(args)) {
                    result = sl_make_errorf("Eval: Malformed letrec* (missing bindings/body)");
                    SL_GC_REMOVE_ROOT(&args);
                    break;
                }
                sl_object *bindings = sl_car(args);
                sl_object *body_list = sl_cdr(args);

                if (!sl_is_list(bindings)) {
                    result = sl_make_errorf("Eval: Malformed letrec* bindings (not a list)");
                    SL_GC_REMOVE_ROOT(&args);
                    break;
                }
                if (body_list == SL_NIL) {
                    result = sl_make_errorf("Eval: Malformed letrec* (missing body)");
                    SL_GC_REMOVE_ROOT(&args);
                    break;
                }

                SL_GC_ADD_ROOT(&bindings);
                SL_GC_ADD_ROOT(&body_list);

                // --- Create new environment ---
                sl_object *letrec_env = sl_env_create(env);
                CHECK_ALLOC_GOTO(letrec_env, cleanup_letrec, result);
                SL_GC_ADD_ROOT(&letrec_env);

                // --- Pass 1: Create placeholders ---
                sl_object *current_binding_node = bindings;
                SL_GC_ADD_ROOT(&current_binding_node);
                while (current_binding_node != SL_NIL) {
                    if (!sl_is_pair(current_binding_node)) { /* error handled below */
                        break;
                    }
                    sl_object *binding_pair = sl_car(current_binding_node);
                    if (!sl_is_pair(binding_pair) || !sl_is_pair(sl_cdr(binding_pair))) { /* error handled below */
                        break;
                    }
                    sl_object *var_sym = sl_car(binding_pair);
                    if (!sl_is_symbol(var_sym)) { /* error handled below */
                        break;
                    }

                    // Define with placeholder
                    sl_env_define(letrec_env, var_sym, SL_UNDEFINED);
                    // Check OOM?

                    current_binding_node = sl_cdr(current_binding_node);
                }
                SL_GC_REMOVE_ROOT(&current_binding_node);  // Unroot traversal pointer

                // --- Pass 2: Evaluate initializers sequentially and update bindings ---
                current_binding_node = bindings;
                SL_GC_ADD_ROOT(&current_binding_node);
                bool init_ok = true;
                while (current_binding_node != SL_NIL) {
                    if (!sl_is_pair(current_binding_node)) {
                        result = sl_make_errorf("Eval: Malformed letrec* bindings (improper list)");
                        init_ok = false;
                        break;
                    }
                    sl_object *binding_pair = sl_car(current_binding_node);
                    if (!sl_is_pair(binding_pair) || sl_cdr(binding_pair) == SL_NIL || !sl_is_pair(sl_cdr(binding_pair)) || sl_cdr(sl_cdr(binding_pair)) != SL_NIL) {
                        result = sl_make_errorf("Eval: Malformed letrec* binding pair");
                        init_ok = false;
                        break;
                    }
                    sl_object *var_sym = sl_car(binding_pair);
                    sl_object *init_expr = sl_cadr(binding_pair);

                    if (!sl_is_symbol(var_sym)) {
                        result = sl_make_errorf("Eval: Variable in letrec* binding must be a symbol");
                        init_ok = false;
                        break;
                    }

                    // Evaluate init_expr in the letrec_env (placeholders are visible)
                    sl_object *init_val = sl_eval(init_expr, letrec_env);  // MIGHT GC
                    SL_GC_ADD_ROOT(&init_val);

                    if (init_val == SL_OUT_OF_MEMORY_ERROR || sl_is_error(init_val)) {
                        result = init_val;  // Propagate error
                        SL_GC_REMOVE_ROOT(&init_val);
                        init_ok = false;
                        break;
                    }

                    // Update the placeholder binding using set! semantics
                    if (!sl_env_set(letrec_env, var_sym, init_val)) {
                        // Should not happen if placeholder was created correctly
                        result = sl_make_errorf("Eval: Internal error - failed to set! letrec* variable '%s'", sl_symbol_name(var_sym));
                        SL_GC_REMOVE_ROOT(&init_val);
                        init_ok = false;
                        break;
                    }
                    SL_GC_REMOVE_ROOT(&init_val);  // Unroot value after set

                    current_binding_node = sl_cdr(current_binding_node);
                }  // End while bindings (Pass 2)
                SL_GC_REMOVE_ROOT(&current_binding_node);

                if (!init_ok) {  // Error during Pass 2?
                    goto cleanup_letrec_env;
                }

                // --- Evaluate body in the letrec_env ---
                SL_GC_REMOVE_ROOT(&bindings);
                SL_GC_REMOVE_ROOT(&args);

<<<<<<< HEAD
                sl_object *temp_res = eval_sequence_with_defines(body_list, letrec_env, &obj, &env);
                sl_gc_remove_root(&letrec_env);
                sl_gc_remove_root(&body_list);
                if (temp_res == SL_CONTINUE_EVAL) {
                    // result = temp_res;  // Keep signal
=======
                result = eval_sequence_with_defines(body_list, letrec_env, &obj, &env);
                SL_GC_REMOVE_ROOT(&letrec_env);  // Unroot env after sequence eval
                SL_GC_REMOVE_ROOT(&body_list);

                if (result == SL_CONTINUE_EVAL) {  // Check if TCO jump is requested
>>>>>>> 685b1205
                    goto top_of_eval;
                }
                sl_gc_remove_root(&result);  // Remove old root
                result = temp_res;           // Assign new result
                sl_gc_add_root(&result);     // Add new root
                                             // Otherwise, result holds the final value or error

            cleanup_letrec_env:
                SL_GC_REMOVE_ROOT(&letrec_env);
            cleanup_letrec:                                // Error/cleanup path
                SL_GC_REMOVE_ROOT(&current_binding_node);  // Ensure unrooted
                SL_GC_REMOVE_ROOT(&body_list);
                SL_GC_REMOVE_ROOT(&bindings);
                SL_GC_REMOVE_ROOT(&args);
                break;  // Break from switch case 'letrec*'
            }  // End LETREC* block

            // --- COND --- <<< ADDED BLOCK
            else if (strcmp(op_name, "cond") == 0) {
                // (cond (test1 body1...) (test2 body2...) ... (else else_body...))
                SL_GC_ADD_ROOT(&args);  // Root the list of clauses

                sl_object *current_clause_node = args;
                result = SL_NIL;  // Default result if no clause matches (unspecified)

                while (current_clause_node != SL_NIL) {
                    if (!sl_is_pair(current_clause_node)) {
                        result = sl_make_errorf("Eval: Malformed cond (improper list of clauses)");
                        goto cleanup_cond;
                    }

                    sl_object *clause = sl_car(current_clause_node);
                    sl_object *next_clause_node = sl_cdr(current_clause_node);

                    if (!sl_is_pair(clause)) {
                        result = sl_make_errorf("Eval: Malformed cond clause (not a pair)");
                        goto cleanup_cond;
                    }

                    sl_object *test_expr = sl_car(clause);
                    sl_object *body_list = sl_cdr(clause);  // List of expressions in the body

                    bool is_else_clause = false;
                    if (sl_is_symbol(test_expr) && strcmp(sl_symbol_name(test_expr), "else") == 0) {
                        is_else_clause = true;
                        // 'else' must be the last clause
                        if (next_clause_node != SL_NIL) {
                            result = sl_make_errorf("Eval: 'else' clause must be the last clause in cond");
                            goto cleanup_cond;
                        }
                    }

                    sl_object *test_result = SL_TRUE;  // Assume true for 'else' clause
                    if (!is_else_clause) {
                        // Evaluate the test expression
                        test_result = sl_eval(test_expr, env);  // MIGHT GC
                        SL_GC_ADD_ROOT(&test_result);           // Root the result

                        if (test_result == SL_OUT_OF_MEMORY_ERROR || sl_is_error(test_result)) {
                            result = test_result;  // Propagate error
                            SL_GC_REMOVE_ROOT(&test_result);
                            goto cleanup_cond;
                        }
                    }

                    // Check if test is true (anything but #f)
                    if (is_else_clause || test_result != SL_FALSE) {
                        if (!is_else_clause) {
                            SL_GC_REMOVE_ROOT(&test_result);  // Unroot test result if it was evaluated
                        }

                        // --- Evaluate the body sequence of the chosen clause ---
                        SL_GC_ADD_ROOT(&body_list);  // Root the body list

                        if (body_list == SL_NIL) {
                            // Clause like (test) - result is the test result itself
                            // If it was the else clause, test_result is SL_TRUE, which is wrong.
                            // The result should be the value of the test expression.
                            // Re-evaluating test_expr if needed, or retrieve it.
                            // For simplicity now, let's return the test_result (or SL_TRUE for else)
                            // A clause like (else) is questionable, maybe error? R5RS says unspecified.
                            // Let's return the test result if not else, NIL if else.
                            result = is_else_clause ? SL_NIL : test_result;
                            SL_GC_REMOVE_ROOT(&body_list);
                            goto cleanup_cond;  // Found the clause, evaluation done.
                        }

                        sl_object *current_body_node = body_list;
                        result = SL_NIL;  // Default if body somehow becomes empty during eval

                        while (sl_is_pair(current_body_node)) {
                            sl_object *expr_to_eval = sl_car(current_body_node);
                            sl_object *next_body_node = sl_cdr(current_body_node);

                            // Check for tail call position (last expression in the body)
                            if (next_body_node == SL_NIL) {
                                SL_GC_REMOVE_ROOT(&body_list);  // Unroot body list
                                SL_GC_REMOVE_ROOT(&args);       // Unroot clause list
                                obj = expr_to_eval;             // Set up for tail call
                                goto top_of_eval;               // Jump!
                            } else {
                                // Not the last expression, evaluate normally
                                SL_GC_REMOVE_ROOT(&result);           // Unroot previous result
                                result = sl_eval(expr_to_eval, env);  // MIGHT GC
                                SL_GC_ADD_ROOT(&result);              // Root intermediate result

                                if (result == SL_OUT_OF_MEMORY_ERROR || sl_is_error(result)) {
                                    SL_GC_REMOVE_ROOT(&body_list);  // Unroot before cleanup
                                    goto cleanup_cond;              // Error occurred
                                }
                                SL_GC_REMOVE_ROOT(&result);  // Unroot intermediate result
                            }
                            current_body_node = next_body_node;
                        }  // end while body expressions

                        // Check for improper body list
                        if (current_body_node != SL_NIL) {
                            result = sl_make_errorf("Eval: Malformed cond clause body (improper list)");
                        }
                        // If loop finished normally (e.g. empty body list initially), result is NIL.
                        // If error occurred, result holds the error.

                        SL_GC_REMOVE_ROOT(&body_list);  // Unroot body list
                        goto cleanup_cond;              // Clause handled, exit cond evaluation.

                    }  // end if test true or else

                    // Test was false, unroot test result and continue to next clause
                    if (!is_else_clause) {
                        SL_GC_REMOVE_ROOT(&test_result);
                    }
                    current_clause_node = next_clause_node;

                }  // end while clauses

            cleanup_cond:
                SL_GC_REMOVE_ROOT(&args);  // Final unroot of clause list
                break;                     // Break from switch case 'cond'
            }  // End COND block
            // --- AND --- <<< ADDED BLOCK
            else if (strcmp(op_name, "and") == 0) {
                // (and expr1 expr2 ...)
                // Short-circuits on #f. Returns last value if all true. Returns #t if no args.
                SL_GC_ADD_ROOT(&args);  // Root the list of expressions
                result = SL_TRUE;       // Default for (and)

                sl_object *current_node = args;
                while (sl_is_pair(current_node)) {
                    sl_object *expr_to_eval = sl_car(current_node);
                    sl_object *next_node = sl_cdr(current_node);

                    // Check for tail call position (last expression)
                    if (next_node == SL_NIL) {
                        SL_GC_REMOVE_ROOT(&args);  // Unroot args list
                        obj = expr_to_eval;        // Set up for tail call
                        goto top_of_eval;          // Jump!
                    } else {
                        // Not the last expression, evaluate normally
                        result = sl_eval(expr_to_eval, env);  // MIGHT GC
                        SL_GC_ADD_ROOT(&result);              // Root intermediate result

                        if (result == SL_OUT_OF_MEMORY_ERROR || sl_is_error(result)) {
                            SL_GC_REMOVE_ROOT(&args);  // Unroot before cleanup
                            goto cleanup;              // Error occurred
                        }

                        // Check for short-circuit condition (#f)
                        if (result == SL_FALSE) {
                            SL_GC_REMOVE_ROOT(&args);  // Unroot args list
                            goto cleanup;              // Result is already #f
                        }
                        SL_GC_REMOVE_ROOT(&result);  // Unroot intermediate result
                    }
                    current_node = next_node;
                }

                // Check for improper list of arguments
                if (current_node != SL_NIL) {
                    result = sl_make_errorf("Eval: Malformed 'and' (improper argument list)");
                }
                // If loop finished normally (e.g. empty args), result is SL_TRUE.
                // If error occurred, result holds the error.
                // If short-circuited, result is SL_FALSE.

                SL_GC_REMOVE_ROOT(&args);  // Final unroot of args list
                break;                     // Break from switch case 'and'
            }  // End AND block
            // --- OR --- <<< ADDED BLOCK
            else if (strcmp(op_name, "or") == 0) {
                // (or expr1 expr2 ...)
                // Short-circuits on first non-#f value. Returns #f if all #f. Returns #f if no args.
                SL_GC_ADD_ROOT(&args);  // Root the list of expressions
                result = SL_FALSE;      // Default for (or)

                sl_object *current_node = args;
                while (sl_is_pair(current_node)) {
                    sl_object *expr_to_eval = sl_car(current_node);
                    sl_object *next_node = sl_cdr(current_node);

                    // Check for tail call position (last expression)
                    if (next_node == SL_NIL) {
                        SL_GC_REMOVE_ROOT(&args);  // Unroot args list
                        obj = expr_to_eval;        // Set up for tail call
                        goto top_of_eval;          // Jump!
                    } else {
                        // Not the last expression, evaluate normally
                        result = sl_eval(expr_to_eval, env);  // MIGHT GC
                        SL_GC_ADD_ROOT(&result);              // Root intermediate result

                        if (result == SL_OUT_OF_MEMORY_ERROR || sl_is_error(result)) {
                            SL_GC_REMOVE_ROOT(&args);  // Unroot before cleanup
                            goto cleanup;              // Error occurred
                        }

                        // Check for short-circuit condition (non-#f)
                        if (result != SL_FALSE) {
                            SL_GC_REMOVE_ROOT(&args);  // Unroot args list
                            goto cleanup;              // Result is the first truthy value
                        }
                        SL_GC_REMOVE_ROOT(&result);  // Unroot intermediate result (it was #f)
                    }
                    current_node = next_node;
                }

                // Check for improper list of arguments
                if (current_node != SL_NIL) {
                    result = sl_make_errorf("Eval: Malformed 'or' (improper argument list)");
                }
                // If loop finished normally (e.g. empty args), result is SL_FALSE.
                // If error occurred, result holds the error.
                // If short-circuited, result holds the first truthy value.

                SL_GC_REMOVE_ROOT(&args);  // Final unroot of args list
                break;                     // Break from switch case 'or'
            }  // End OR block
            // --- DO --- <<< NEW BLOCK
            else if (strcmp(op_name, "do") == 0) {
                // (do ((var1 init1 step1) ...) (test result ...) command ...)
                SL_GC_ADD_ROOT(&args);  // Root the rest of the form

                // --- 1. Parse Structure ---
                if (!sl_is_pair(args) || !sl_is_pair(sl_cdr(args))) {
                    result = sl_make_errorf("Eval: Malformed do (missing bindings or test/result)");
                    goto cleanup_do;
                }
                sl_object *bindings = sl_car(args);
                sl_object *test_result_pair = sl_cadr(args);
                sl_object *commands = sl_cddr(args);  // Can be NIL

                if (!sl_is_list(bindings)) {
                    result = sl_make_errorf("Eval: Malformed do bindings (not a list)");
                    goto cleanup_do;
                }
                if (!sl_is_pair(test_result_pair)) {
                    result = sl_make_errorf("Eval: Malformed do test/result pair");
                    goto cleanup_do;
                }
                if (!sl_is_list(commands)) {  // commands can be NIL, sl_is_list handles that
                    result = sl_make_errorf("Eval: Malformed do commands (improper list)");
                    goto cleanup_do;
                }

                sl_object *test_expr = sl_car(test_result_pair);
                sl_object *result_exprs = sl_cdr(test_result_pair);  // List of result expressions

                // Root parsed parts
                SL_GC_ADD_ROOT(&bindings);
                SL_GC_ADD_ROOT(&test_expr);
                SL_GC_ADD_ROOT(&result_exprs);
                SL_GC_ADD_ROOT(&commands);

                // --- 2. Process Bindings & Evaluate Inits ---
                sl_object *vars_list = SL_NIL;
                sl_object *steps_list = SL_NIL;
                sl_object *init_vals_list = SL_NIL;
                // --- NEW: Pointers TO the last node added ---
                sl_object *vars_tail_node = SL_NIL;
                sl_object *steps_tail_node = SL_NIL;
                sl_object *inits_tail_node = SL_NIL;
                sl_object *current_binding_node = bindings;
                bool init_ok = true;

                SL_GC_ADD_ROOT(&vars_list);
                SL_GC_ADD_ROOT(&steps_list);
                SL_GC_ADD_ROOT(&init_vals_list);
                // --- NEW: Root tail node pointers ---
                SL_GC_ADD_ROOT(&vars_tail_node);
                SL_GC_ADD_ROOT(&steps_tail_node);
                SL_GC_ADD_ROOT(&inits_tail_node);
                // ---
                SL_GC_ADD_ROOT(&current_binding_node);

                while (current_binding_node != SL_NIL) {
                    if (!sl_is_pair(current_binding_node)) { /* caught by sl_is_list */
                        break;
                    }
                    sl_object *binding_spec = sl_car(current_binding_node);

                    // Validate binding spec: (var init step)
                    if (!sl_is_pair(binding_spec) || !sl_is_pair(sl_cdr(binding_spec)) || !sl_is_pair(sl_cddr(binding_spec)) || sl_cdr(sl_cddr(binding_spec)) != SL_NIL) {
                        result = sl_make_errorf("Eval: Malformed do binding spec (should be list of 3 elements)");
                        init_ok = false;
                        break;
                    }
                    sl_object *var_sym = sl_car(binding_spec);
                    sl_object *init_expr = sl_cadr(binding_spec);
                    sl_object *step_expr = sl_caddr(binding_spec);

                    if (!sl_is_symbol(var_sym)) {
                        result = sl_make_errorf("Eval: Variable in do binding must be a symbol");
                        init_ok = false;
                        break;
                    }

                    // Evaluate init_expr in the *outer* environment (env)
                    sl_object *init_val = sl_eval(init_expr, env);  // MIGHT GC
                    SL_GC_ADD_ROOT(&init_val);

                    if (init_val == SL_OUT_OF_MEMORY_ERROR || sl_is_error(init_val)) {
                        result = init_val;  // Propagate error
                        SL_GC_REMOVE_ROOT(&init_val);
                        init_ok = false;
                        break;
                    }

                    // --- REVISED: Append var ---
                    sl_object *new_var_node = sl_make_pair(var_sym, SL_NIL);
                    if (!new_var_node || new_var_node == SL_OUT_OF_MEMORY_ERROR) {
                        result = SL_OUT_OF_MEMORY_ERROR;
                        init_ok = false;
                        SL_GC_REMOVE_ROOT(&init_val);
                        break;
                    }
                    SL_GC_ADD_ROOT(&new_var_node);  // Root new node before potential modification/next alloc
                    if (vars_list == SL_NIL) {
                        vars_list = new_var_node;  // First node
                    } else {
                        sl_set_cdr(vars_tail_node, new_var_node);  // Link previous tail to new node
                    }
                    vars_tail_node = new_var_node;     // Update tail node pointer
                    SL_GC_REMOVE_ROOT(&new_var_node);  // Unroot (safe in list or via tail pointer)

                    // --- REVISED: Append step ---
                    sl_object *new_step_node = sl_make_pair(step_expr, SL_NIL);
                    if (!new_step_node || new_step_node == SL_OUT_OF_MEMORY_ERROR) {
                        result = SL_OUT_OF_MEMORY_ERROR;
                        init_ok = false;
                        SL_GC_REMOVE_ROOT(&init_val);
                        break;
                    }
                    SL_GC_ADD_ROOT(&new_step_node);
                    if (steps_list == SL_NIL) {
                        steps_list = new_step_node;
                    } else {
                        sl_set_cdr(steps_tail_node, new_step_node);
                    }
                    steps_tail_node = new_step_node;
                    SL_GC_REMOVE_ROOT(&new_step_node);

                    // --- REVISED: Append init_val ---
                    sl_object *new_init_node = sl_make_pair(init_val, SL_NIL);
                    if (!new_init_node || new_init_node == SL_OUT_OF_MEMORY_ERROR) {
                        result = SL_OUT_OF_MEMORY_ERROR;
                        init_ok = false;
                        SL_GC_REMOVE_ROOT(&init_val);
                        break;
                    }
                    SL_GC_ADD_ROOT(&new_init_node);
                    if (init_vals_list == SL_NIL) {
                        init_vals_list = new_init_node;
                    } else {
                        sl_set_cdr(inits_tail_node, new_init_node);
                    }
                    inits_tail_node = new_init_node;
                    SL_GC_REMOVE_ROOT(&new_init_node);

                    // --- End Appends ---

                    SL_GC_REMOVE_ROOT(&init_val);  // Value is safe in init_vals_list
                    current_binding_node = sl_cdr(current_binding_node);
                }
                SL_GC_REMOVE_ROOT(&current_binding_node);

                // --- NEW: Remove roots for tail node pointers ---
                SL_GC_REMOVE_ROOT(&vars_tail_node);
                SL_GC_REMOVE_ROOT(&steps_tail_node);
                SL_GC_REMOVE_ROOT(&inits_tail_node);
                // ---

                if (!init_ok) { goto cleanup_do_state; }  // Error during init eval or list building

                // --- 3. Create Loop Environment & Bind Initial Values ---
                sl_object *loop_env = sl_env_create(env);
                CHECK_ALLOC_GOTO(loop_env, cleanup_do_state, result);
                SL_GC_ADD_ROOT(&loop_env);

                sl_object *v_iter = vars_list;
                sl_object *iv_iter = init_vals_list;

                while (v_iter != SL_NIL) {
                    // Assumes lists are same length
                    sl_env_define(loop_env, sl_car(v_iter), sl_car(iv_iter));
                    // Check OOM?
                    v_iter = sl_cdr(v_iter);
                    iv_iter = sl_cdr(iv_iter);
                }

                // --- 4. The Loop ---
                sl_object *step_vals_list = SL_NIL;  // Temp storage for evaluated steps
                SL_GC_ADD_ROOT(&step_vals_list);
                while (true) {
                    // a. Evaluate Test in loop_env
                    sl_object *test_result = sl_eval(test_expr, loop_env);  // MIGHT GC
                    SL_GC_ADD_ROOT(&test_result);

                    if (test_result == SL_OUT_OF_MEMORY_ERROR || sl_is_error(test_result)) {
                        result = test_result;  // Propagate error
                        SL_GC_REMOVE_ROOT(&test_result);
                        goto cleanup_do_loop;
                    }

                    // b. Check Test Result
                    if (test_result != SL_FALSE) {
                        SL_GC_REMOVE_ROOT(&test_result);  // Unroot test result

                        // Evaluate result expressions sequentially in loop_env
                        sl_object *current_res_expr_node = result_exprs;
                        result = SL_NIL;  // Default if no result exprs
                        SL_GC_ADD_ROOT(&current_res_expr_node);

                        while (current_res_expr_node != SL_NIL) {
                            if (!sl_is_pair(current_res_expr_node)) {
                                result = sl_make_errorf("Eval: Malformed do result expressions (improper list)");
                                goto cleanup_do_results;
                            }
                            sl_object *res_expr = sl_car(current_res_expr_node);
                            SL_GC_REMOVE_ROOT(&result);            // Unroot previous result
                            result = sl_eval(res_expr, loop_env);  // MIGHT GC
                            SL_GC_ADD_ROOT(&result);               // Root new result

                            if (result == SL_OUT_OF_MEMORY_ERROR || sl_is_error(result)) {
                                goto cleanup_do_results;  // Propagate error
                            }
                            current_res_expr_node = sl_cdr(current_res_expr_node);
                        }
                    cleanup_do_results:
                        SL_GC_REMOVE_ROOT(&current_res_expr_node);
                        goto cleanup_do_loop;  // Exit loop, result holds final value/error
                    }
                    SL_GC_REMOVE_ROOT(&test_result);  // Unroot test result (#f)

                    // c. Execute Commands in loop_env
                    sl_object *current_cmd_node = commands;
                    SL_GC_ADD_ROOT(&current_cmd_node);
                    while (current_cmd_node != SL_NIL) {
                        if (!sl_is_pair(current_cmd_node)) { /* Handled by initial check */
                            break;
                        }
                        sl_object *cmd_expr = sl_car(current_cmd_node);
                        sl_object *cmd_result = sl_eval(cmd_expr, loop_env);  // MIGHT GC
                        SL_GC_ADD_ROOT(&cmd_result);                          // Root intermediate result

                        if (cmd_result == SL_OUT_OF_MEMORY_ERROR || sl_is_error(cmd_result)) {
                            result = cmd_result;  // Propagate error
                            SL_GC_REMOVE_ROOT(&cmd_result);
                            SL_GC_REMOVE_ROOT(&current_cmd_node);
                            goto cleanup_do_loop;
                        }
                        SL_GC_REMOVE_ROOT(&cmd_result);  // Discard command result
                        current_cmd_node = sl_cdr(current_cmd_node);
                    }
                    SL_GC_REMOVE_ROOT(&current_cmd_node);

                    // d. Evaluate Steps in loop_env (store temporarily)
                    step_vals_list = SL_NIL;  // Reset temp list
                    // sl_object **step_vals_tail = &step_vals_list;
                    sl_object *step_vals_tail_node = SL_NIL;  // <<< NEW: Variable holding pointer to tail node
                    sl_object *current_step_expr_node = steps_list;

                    sl_object *v_iter_debug = vars_list;   // Add parallel iterator for var names
                    SL_GC_ADD_ROOT(&v_iter_debug);         // Root it
                    SL_GC_ADD_ROOT(&step_vals_tail_node);  // <<< NEW: Root the tail node pointer variable

                    SL_GC_ADD_ROOT(&current_step_expr_node);
                    bool step_ok = true;

                    while (current_step_expr_node != SL_NIL) {
                        sl_object *step_expr = sl_car(current_step_expr_node);
                        const char *current_var_name = sl_is_pair(v_iter_debug) ? sl_symbol_name(sl_car(v_iter_debug)) : "???";

                        sl_object *step_val = sl_eval(step_expr, loop_env);  // <<< EVALUATE STEP

                        SL_GC_ADD_ROOT(&step_val);

                        if (step_val == SL_OUT_OF_MEMORY_ERROR || sl_is_error(step_val)) {
                            result = step_val;  // Propagate error
                            SL_GC_REMOVE_ROOT(&step_val);
                            step_ok = false;
                            break;
                        }

                        if (!append_to_list(&step_vals_list, &step_vals_tail_node, step_val)) {
                            result = sl_make_errorf("Eval: OOM building do step values");
                            SL_GC_REMOVE_ROOT(&step_val);
                            step_ok = false;
                            break;
                        }
                        SL_GC_REMOVE_ROOT(&step_val);  // Value safe in step_vals_list
                        current_step_expr_node = sl_cdr(current_step_expr_node);
                    }
                    SL_GC_REMOVE_ROOT(&current_step_expr_node);
                    SL_GC_REMOVE_ROOT(&v_iter_debug);  // <<< ADD THIS LINE
                    SL_GC_REMOVE_ROOT(&step_vals_tail_node);

                    if (!step_ok) { goto cleanup_do_loop; }  // Error during step eval

                    // e. Update Bindings Simultaneously
                    v_iter = vars_list;
                    sl_object *sv_iter = step_vals_list;
                    while (v_iter != SL_NIL) {  // Assumes lists are same length

                        if (!sl_env_set(loop_env, sl_car(v_iter), sl_car(sv_iter))) {
                            // Should not happen if vars were defined correctly
                            result = sl_make_errorf("Eval: Internal error - failed to set! do variable '%s'", sl_symbol_name(sl_car(v_iter)));
                            goto cleanup_do_loop;
                        }

                        v_iter = sl_cdr(v_iter);
                        sv_iter = sl_cdr(sv_iter);
                    }
                    // Loop continues (go back to step 4a)
                }  // End while(true) loop

            cleanup_do_loop:
                SL_GC_REMOVE_ROOT(&step_vals_list);
                SL_GC_REMOVE_ROOT(&loop_env);
            cleanup_do_state:
                SL_GC_REMOVE_ROOT(&init_vals_list);
                SL_GC_REMOVE_ROOT(&steps_list);
                SL_GC_REMOVE_ROOT(&vars_list);
                SL_GC_REMOVE_ROOT(&commands);
                SL_GC_REMOVE_ROOT(&result_exprs);
                SL_GC_REMOVE_ROOT(&test_expr);
                SL_GC_REMOVE_ROOT(&bindings);
            cleanup_do:
                SL_GC_REMOVE_ROOT(&args);
                break;  // Break from switch case 'do'
            }  // End DO block

            // --- END OF SPECIAL FORMS ---
            // If none of the above matched, it's not a special form we handle here.
            // Fall through to the function call logic below.

        }  // end if (sl_is_symbol(op_obj))

        // --- Generic Function Call ---
        // If op_obj wasn't a symbol or wasn't a recognized special form symbol.
        SL_GC_ADD_ROOT(&op_obj);  // Root operator object itself
        SL_GC_ADD_ROOT(&args);    // Root arguments list

        sl_object *fn = sl_eval(op_obj, env);  // Evaluate the operator - MIGHT GC
        SL_GC_ADD_ROOT(&fn);                   // Root the resulting function object

        if (fn == SL_OUT_OF_MEMORY_ERROR) {
            result = fn;
            goto cleanup_fn_call;
        }
        if (!sl_is_function(fn)) {
            char *op_str = sl_object_to_string(op_obj);
            result = sl_make_errorf("Eval: Not a function: %s", op_str ? op_str : "<?>");
            free(op_str);
            goto cleanup_fn_call;
        }

        // Evaluate arguments
        sl_object *evaled_args = sl_eval_list(args, env);  // Eval list - MIGHT GC
        SL_GC_ADD_ROOT(&evaled_args);                      // Root the evaluated argument list

        // --- ADDED CHECK for errors from sl_eval_list ---
        if (evaled_args == SL_OUT_OF_MEMORY_ERROR || sl_is_error(evaled_args)) {
            result = evaled_args;  // Propagate the error from argument evaluation
            // Skip sl_apply, go directly to cleanup for evaled_args
            goto cleanup_args_call;
        }
        // --- END ADDED CHECK ---

        // Apply the function
        // Pass the main loop's state pointers (&obj, &env) to sl_apply
        result = sl_apply(fn, evaled_args, &obj, &env);  // <<< MODIFIED CALL

        // --- ADDED CHECK: Handle TCO signal from sl_apply ---
        if (result == SL_CONTINUE_EVAL) {
            // sl_apply signaled that a tail call is needed.
            // eval_sequence_with_defines (called by sl_apply) already updated obj and env.
            // Unroot locals specific to this path before jumping.
            SL_GC_REMOVE_ROOT(&evaled_args);
            SL_GC_REMOVE_ROOT(&fn);
            SL_GC_REMOVE_ROOT(&op_obj);
            SL_GC_REMOVE_ROOT(&args);
            goto top_of_eval;  // Jump back to the main loop start
        }
        // --- END ADDED CHECK ---
        // Otherwise, result holds the final value or an error from sl_apply

    cleanup_args_call:
        SL_GC_REMOVE_ROOT(&evaled_args);
    cleanup_fn_call:
        SL_GC_REMOVE_ROOT(&fn);
        // Also unroot op_obj and args used in this path
        SL_GC_REMOVE_ROOT(&op_obj);
        SL_GC_REMOVE_ROOT(&args);
        break;  // Break from switch case SL_TYPE_PAIR

    }  // end case SL_TYPE_PAIR

    default:
        result = sl_make_errorf("Eval: Unknown object type %d", obj->type);
        break;

    }  // end switch

cleanup:
    // --- Unroot locals before returning ---
    SL_GC_REMOVE_ROOT(&result);
    SL_GC_REMOVE_ROOT(&env);
    SL_GC_REMOVE_ROOT(&obj);
    return result;
}

// Helper to evaluate a sequence of expressions (like in begin or function body)
// Returns the result of the *last* expression, or an error.
// Handles TCO by jumping to top_of_eval in the caller (sl_eval).
// NOTE: This helper is NOT used in the current 'let' implementation above,
// the logic was integrated directly for TCO via goto top_of_eval.
// Keeping the signature here for potential future refactoring.
// static sl_object *eval_sequence(sl_object *seq, sl_object *env) { ... }

// Helper to evaluate a list of arguments
sl_object *sl_eval_list(sl_object *list, sl_object *env) {
    if (list == SL_NIL) return SL_NIL;
    if (!sl_is_pair(list)) return sl_make_errorf("Eval: Invalid argument list structure (not a pair)");

    sl_object *head = SL_NIL;
    sl_object **tail_ptr = &head;
<<<<<<< HEAD
    sl_object *current_expr_node = list;  // Traversal node
    sl_object *evaled_arg = SL_NIL;       // Slot for evaluated arg
    sl_object *new_pair = SL_NIL;         // Slot for newly created pair
    sl_object *return_value = SL_NIL;     // Final return

    // Root key variables
    sl_gc_add_root(&head);               // Protect the list being built
    sl_gc_add_root(&env);                // Protect the environment
    sl_gc_add_root(&current_expr_node);  // Protect traversal position
    sl_gc_add_root(&evaled_arg);         // Protect intermediate eval result
    sl_gc_add_root(&new_pair);           // Protect intermediate allocation

    while (current_expr_node != SL_NIL) {
        if (!sl_is_pair(current_expr_node)) {
            return_value = sl_make_errorf("Eval: Improper argument list (dotted list?)");
            goto cleanup_eval_list;
        }
        sl_object *arg_expr = sl_car(current_expr_node);
=======
    sl_object *current_expr = list;
    sl_object *return_value = SL_NIL;  // Variable to hold final return value (list head or error)

    // --- Root key variables ---
    SL_GC_ADD_ROOT(&head);
    SL_GC_ADD_ROOT(&env);
    SL_GC_ADD_ROOT(&current_expr);
    // Do NOT root return_value itself, it just holds the final pointer

    while (current_expr != SL_NIL) {
        if (!sl_is_pair(current_expr)) {
            // Set error object to be returned
            return_value = sl_make_errorf("Eval: Improper argument list (dotted list?)");
            goto cleanup_eval_list;
        }
        sl_object *arg_expr = sl_car(current_expr);
        sl_object *evaled_arg = sl_eval(arg_expr, env);
        SL_GC_ADD_ROOT(&evaled_arg);
        /*
        if (evaled_arg == SL_OUT_OF_MEMORY_ERROR) {
            return_value = evaled_arg;  // Set error object
            SL_GC_REMOVE_ROOT(&evaled_arg);
            goto cleanup_eval_list;
        }
        */
>>>>>>> 685b1205

        // Evaluate argument - Overwrites rooted evaled_arg slot
        evaled_arg = sl_eval(arg_expr, env);
        if (evaled_arg == SL_OUT_OF_MEMORY_ERROR || sl_is_error(evaled_arg)) {
<<<<<<< HEAD
            return_value = evaled_arg;  // Propagate error
            goto cleanup_eval_list;
=======
            return_value = evaled_arg;  // Set error object
            SL_GC_REMOVE_ROOT(&evaled_arg);
            goto cleanup_eval_list;  // Propagate error immediately
>>>>>>> 685b1205
        }

        // Create new pair - Overwrites rooted new_pair slot
        new_pair = sl_make_pair(evaled_arg, SL_NIL);
        if (new_pair == SL_OUT_OF_MEMORY_ERROR) {
<<<<<<< HEAD
            return_value = new_pair;  // Propagate error
=======
            return_value = new_pair;  // Set error object
            SL_GC_REMOVE_ROOT(&evaled_arg);
>>>>>>> 685b1205
            goto cleanup_eval_list;
        }

        // Append to list (new_pair is protected by its root)
        *tail_ptr = new_pair;
        tail_ptr = &new_pair->data.pair.cdr;

<<<<<<< HEAD
        // Advance
        current_expr_node = sl_cdr(current_expr_node);
=======
        SL_GC_REMOVE_ROOT(&evaled_arg);
        current_expr = sl_cdr(current_expr);
>>>>>>> 685b1205
    }

    return_value = head;  // Success

cleanup_eval_list:
<<<<<<< HEAD
    // Unroot all local roots
    sl_gc_remove_root(&new_pair);
    sl_gc_remove_root(&evaled_arg);
    sl_gc_remove_root(&current_expr_node);
    sl_gc_remove_root(&env);
    sl_gc_remove_root(&head);
    return return_value;
=======
    SL_GC_REMOVE_ROOT(&current_expr);
    SL_GC_REMOVE_ROOT(&env);
    SL_GC_REMOVE_ROOT(&head);
    return return_value;  // Return either the list head or an error object
>>>>>>> 685b1205
}

// sl_object *sl_apply(sl_object *fn, sl_object *args) {
sl_object *sl_apply(sl_object *fn, sl_object *args, sl_object **obj_ptr, sl_object **env_ptr) {
    // --- Check for error during argument evaluation ---
    if (args == SL_OUT_OF_MEMORY_ERROR || sl_is_error(args)) {
        // fprintf(stderr, "[DEBUG sl_apply] Error detected in evaluated arguments, propagating directly.\n"); // Optional debug
        return args;  // Propagate the error returned by sl_eval_list
    }

    if (!sl_is_function(fn)) {
        char *fn_str = sl_object_to_string(fn);
        sl_object *err = sl_make_errorf("Apply: Not a function: %s", fn_str ? fn_str : "<?>");
        free(fn_str);
        return err;
    }
    if (!sl_is_list(args)) {
        return sl_make_errorf("Apply: Internal error - args is not a list (type: %s)", sl_type_name(args ? args->type : -1));
    }

    sl_object *result = SL_NIL;
    // --- Root key variables ---
    SL_GC_ADD_ROOT(&fn);
    SL_GC_ADD_ROOT(&args);
    SL_GC_ADD_ROOT(&result);

    if (fn->data.function.is_builtin) {
        // Builtins cannot be tail called in this scheme. They execute and return.
        result = fn->data.function.def.builtin.func_ptr(args);
    } else {
        // Apply a user-defined closure
        sl_object *params = fn->data.function.def.closure.params;
        sl_object *body_list = fn->data.function.def.closure.body;
        sl_object *closure_env = fn->data.function.def.closure.env;

        // Root closure parts temporarily
        SL_GC_ADD_ROOT(&params);
        SL_GC_ADD_ROOT(&body_list);
        SL_GC_ADD_ROOT(&closure_env);

        // Create a new environment for the call
        sl_object *call_env = sl_env_create(closure_env);
        CHECK_ALLOC_GOTO(call_env, cleanup_apply_closure, result);
        SL_GC_ADD_ROOT(&call_env);

        // --- REVISED Binding Logic for Variadics ---
        sl_object *p = params;  // Current parameter specifier
        sl_object *a = args;    // Current argument list node
        bool bind_ok = true;
        SL_GC_ADD_ROOT(&p);  // Root traversal pointers
        SL_GC_ADD_ROOT(&a);

        if (sl_is_pair(p)) {  // Case 1 & 2: Proper or dotted list parameters (e.g., (a b) or (a b . rest))
            while (sl_is_pair(p) && sl_is_pair(a)) {
                // Bind one required parameter
                sl_object *param_sym = sl_car(p);
                if (!sl_is_symbol(param_sym)) {
                    result = sl_make_errorf("Apply: Parameter list contains non-symbol");
                    bind_ok = false;
                    break;
                }
                sl_env_define(call_env, param_sym, sl_car(a));
                // Check OOM?
                p = sl_cdr(p);
                a = sl_cdr(a);
            }

            if (!bind_ok) goto binding_done;  // Error occurred in loop

            if (sl_is_symbol(p)) {  // Case 2: Dotted list (e.g., (a b . rest)) - p is now the 'rest' symbol
                sl_object *rest_sym = p;
                // 'a' now points to the list node containing the first rest argument, or NIL if none.
                // The rest arguments are already evaluated and form a proper list.
                sl_env_define(call_env, rest_sym, a);  // Bind rest symbol to the remaining args list
                // Check OOM?
                // Arity check: Already consumed required args. Any number of rest args (>=0) is fine.
            } else if (p == SL_NIL && a == SL_NIL) {  // Case 1: Proper list, exact match
                // Correct number of arguments provided. Binding complete.
            } else {  // Case 1: Proper list, mismatch
                result = sl_make_errorf("Apply: Mismatched argument count (expected %s, got %s)",
                                        sl_is_nil(p) ? "fewer" : "more",
                                        sl_is_nil(a) ? "fewer" : "more");
                bind_ok = false;
            }
        } else if (sl_is_symbol(p)) {  // Case 3: Single symbol parameter (e.g., (lambda rest ...))
            sl_object *rest_sym = p;
            // Bind the symbol to the entire list of arguments
            sl_env_define(call_env, rest_sym, args);  // 'args' is the complete list
            // Check OOM?
            // Any number of arguments (>=0) is fine.
        } else if (p == SL_NIL) {  // Case: (lambda () ...)
            if (a != SL_NIL) {     // Provided arguments but expected none
                result = sl_make_errorf("Apply: Mismatched argument count (expected 0)");
                bind_ok = false;
            }
            // Else: p is NIL and a is NIL, correct arity (0). Binding complete.
        } else {  // Invalid parameter specification (should ideally be caught at lambda creation)
            result = sl_make_errorf("Apply: Invalid parameter specification object");
            bind_ok = false;
        }

    binding_done:
        SL_GC_REMOVE_ROOT(&p);  // Unroot traversal pointers
        SL_GC_REMOVE_ROOT(&a);
        // --- End REVISED Binding Logic ---

        if (bind_ok) {
            // --- Evaluate the body sequence using the helper ---
            // Pass the main loop's obj_ptr and env_ptr down.
            // <<< CORRECTED CALL to eval_sequence_with_defines >>>
            result = eval_sequence_with_defines(body_list, call_env, obj_ptr, env_ptr);

            // --- ADDED: Check for TCO signal and cleanup ---
            if (result == SL_CONTINUE_EVAL) {
                // TCO signaled. Clean up sl_apply's locals before returning signal.
                // Cleanup closure/call specific roots
                sl_gc_remove_root(&call_env);
                sl_gc_remove_root(&params);
                sl_gc_remove_root(&body_list);
                sl_gc_remove_root(&closure_env);
                // Also clean up the main roots for fn, args, result
                sl_gc_remove_root(&result);  // result holds SL_CONTINUE_EVAL, safe to unroot
                sl_gc_remove_root(&args);
                sl_gc_remove_root(&fn);
                return SL_CONTINUE_EVAL;  // Propagate signal
            }
        }
        // else: result already holds the binding error

    cleanup_apply_closure:  // Label for cleanup within closure apply path
        SL_GC_REMOVE_ROOT(&call_env);
        SL_GC_REMOVE_ROOT(&params);
        SL_GC_REMOVE_ROOT(&body_list);
        SL_GC_REMOVE_ROOT(&closure_env);
    }

cleanup_apply:
    SL_GC_REMOVE_ROOT(&result);
    SL_GC_REMOVE_ROOT(&args);
    SL_GC_REMOVE_ROOT(&fn);
    // Return the final value, an error, OR SL_CONTINUE_EVAL
    return result;
}

// Parses and evaluates all S-expressions from the given null-terminated string
sl_object *sl_eval_string(const char *input, sl_object *env) {
    sl_object *last_result = SL_NIL;  // Default result if string is empty/only whitespace
    sl_object *expr = NULL;
    const char *parse_ptr = input;
    const char *end_ptr = NULL;

    // Root environment and potentially changing last_result/expr
    SL_GC_ADD_ROOT(&env);
    SL_GC_ADD_ROOT(&last_result);
    SL_GC_ADD_ROOT(&expr);  // Root expr slot once

    while (true) {
        // --- Skip whitespace AND comments before parsing the next expression ---
        // while (isspace(*parse_ptr)) { // <<< OLD CODE
        //     parse_ptr++;
        // }
        skip_whitespace_and_comments(&parse_ptr);  // <<< CORRECTED: Use the function that handles comments

        // Check if we reached the end of the string after skipping
        if (*parse_ptr == '\0') {
            break;  // Done processing the string
        }

        // --- Parse ---
        // Store the start position in case of error
        const char *current_expr_start = parse_ptr;
        expr = sl_parse_string(parse_ptr, &end_ptr);
        // Note: expr is already rooted, sl_parse_string result overwrites the rooted slot

        if (expr == SL_NIL) {
            // Parsing failed (sl_parse_string should print details)
            // Or end of input was reached unexpectedly within parse attempt
            // Return a generic error, assuming sl_parse_string reported specifics
            last_result = sl_make_errorf("Error parsing expression starting near: %.*s", 30, current_expr_start);
            break;  // Stop processing on parse error
        }
        if (expr == SL_OUT_OF_MEMORY_ERROR) {
            last_result = expr;  // Propagate OOM
            break;
        }

        // --- Evaluate ---
        // Unroot previous result before eval potentially overwrites it via last_result
        SL_GC_REMOVE_ROOT(&last_result);
        last_result = sl_eval(expr, env);
        SL_GC_ADD_ROOT(&last_result);  // Re-root the new result

        // Check for evaluation errors
        if (last_result == SL_OUT_OF_MEMORY_ERROR || sl_is_error(last_result)) {
            // Evaluation error occurred, stop processing
            break;
        }

        // Update parse_ptr to continue after the parsed expression
        parse_ptr = end_ptr;

        // Optional: Trigger GC periodically?
        sl_gc();
    }

    // Clean up roots
    SL_GC_REMOVE_ROOT(&expr);
    SL_GC_REMOVE_ROOT(&last_result);
    SL_GC_REMOVE_ROOT(&env);

    return last_result;  // Return the result of the last evaluation or an error
}

// Reads and evaluates all S-expressions from a stream in the given environment.
// Simple implementation: Read whole stream to buffer, then call sl_eval_string.
// WARNING: Inefficient for large files. Consider true stream parsing later.
sl_object *sl_eval_stream(FILE *stream, sl_object *env) {
    // Determine file size
    fseek(stream, 0, SEEK_END);
    long file_size = ftell(stream);
    if (file_size < 0) {
        return sl_make_errorf("Error getting stream size");
    }
    fseek(stream, 0, SEEK_SET);  // Rewind

    // Allocate buffer (+1 for null terminator)
    // Check for potential overflow if file_size is huge
    if (file_size >= SIZE_MAX) {
        return sl_make_errorf("Stream too large to read into memory");
    }
    size_t buffer_size = (size_t)file_size + 1;
    char *buffer = malloc(buffer_size);
    if (!buffer) {
        return SL_OUT_OF_MEMORY_ERROR;  // Use the standard OOM error object
    }

    // Read the whole file
    size_t bytes_read = fread(buffer, 1, file_size, stream);
    if (bytes_read != (size_t)file_size) {
        free(buffer);
        // Check ferror(stream) vs feof(stream) if needed
        return sl_make_errorf("Error reading from stream");
    }
    buffer[bytes_read] = '\0';  // Null-terminate

    // Evaluate the buffer content
    sl_object *result = sl_eval_string(buffer, env);

    // Free the buffer
    free(buffer);

    return result;
}

// Loads all files ending in ".scm" from the specified directory path.
// Returns SL_TRUE on success (all files loaded without error),
// or an error object if directory cannot be opened or a file fails to load.
sl_object *sl_load_directory(const char *dir_path, sl_object *env) {
    DIR *dir;
    struct dirent *entry;
    sl_object *last_result = SL_TRUE;  // Assume success initially

    dir = opendir(dir_path);
    if (!dir) {
        return sl_make_errorf("load-directory: Cannot open directory '%s' (%s)", dir_path, strerror(errno));
    }

    // Root env and last_result
    SL_GC_ADD_ROOT(&env);
    SL_GC_ADD_ROOT(&last_result);

    while ((entry = readdir(dir)) != NULL) {
        const char *name = entry->d_name;
        size_t name_len = strlen(name);
        const char *ext = ".scm";
        size_t ext_len = strlen(ext);

        // Check if filename ends with ".scm"
        if (name_len > ext_len && strcmp(name + name_len - ext_len, ext) == 0) {
            // Construct full path
            // Need space for dir_path + '/' + name + '\0'
            size_t full_path_len = strlen(dir_path) + 1 + name_len + 1;
            char *full_path = malloc(full_path_len);
            if (!full_path) {
                last_result = SL_OUT_OF_MEMORY_ERROR;
                break;  // OOM error
            }
            // Ensure directory path doesn't end with '/' before appending
            if (dir_path[strlen(dir_path) - 1] == '/') {
                snprintf(full_path, full_path_len, "%s%s", dir_path, name);
            } else {
                snprintf(full_path, full_path_len, "%s/%s", dir_path, name);
            }

            // Check if it's actually a file (and not a directory ending in .scm)
            struct stat path_stat;
            if (stat(full_path, &path_stat) == 0 && S_ISREG(path_stat.st_mode)) {
                FILE *file = fopen(full_path, "r");
                if (!file) {
                    fprintf(stderr, "Warning: Could not open library file '%s' (%s), skipping.\n", full_path, strerror(errno));
                    // Optionally make this a hard error:
                    // last_result = sl_make_errorf("load-directory: Cannot open file '%s' (%s)", full_path, strerror(errno));
                    // free(full_path);
                    // break;
                } else {
                    printf("Loading library file: %s\n", full_path);  // Debug message
                    // Evaluate the file
                    sl_object *eval_res = sl_eval_stream(file, env);
                    fclose(file);

                    // Check for evaluation errors
                    if (eval_res == SL_OUT_OF_MEMORY_ERROR || sl_is_error(eval_res)) {
                        // Report error from file loading
                        char *err_str = sl_object_to_string(eval_res);
                        fprintf(stderr, "Error loading library file '%s': %s\n", full_path, err_str ? err_str : "Unknown error");
                        free(err_str);
                        last_result = eval_res;  // Store the error
                        free(full_path);
                        break;  // Stop loading on error
                    }
                    // Discard successful result of individual file loading
                }
            } else {
                // It's not a regular file or stat failed, skip it silently or add warning
                // fprintf(stderr, "Warning: Skipping non-regular file '%s'.\n", full_path);
            }
            free(full_path);
        }  // end if .scm
    }  // end while readdir

    closedir(dir);

    // Unroot locals
    SL_GC_REMOVE_ROOT(&last_result);
    SL_GC_REMOVE_ROOT(&env);

    // Return SL_TRUE if loop completed without break, otherwise return the error.
    return last_result;
}<|MERGE_RESOLUTION|>--- conflicted
+++ resolved
@@ -41,19 +41,11 @@
     sl_object *sequence_result = SL_NIL;  // Default result for empty sequence
 
     // --- Root parameters and locals ---
-<<<<<<< HEAD
-    sl_gc_add_root(&seq);
-    sl_gc_add_root(&env);
-    sl_gc_add_root(&defines_list);
-    sl_gc_add_root(&body_start_node);
-    sl_gc_add_root(&sequence_result);  // remove after GC analysis
-=======
     SL_GC_ADD_ROOT(&seq);
     SL_GC_ADD_ROOT(&env);
     SL_GC_ADD_ROOT(&defines_list);
     SL_GC_ADD_ROOT(&body_start_node);
-    SL_GC_ADD_ROOT(&result);  // remove after GC analysis
->>>>>>> 685b1205
+    SL_GC_ADD_ROOT(&sequence_result);  // remove after GC analysis
 
     // --- Pass 1: Scan for defines and create placeholders ---
     bool defines_found = false;
@@ -133,65 +125,40 @@
             } else {  // Variable define
                 var_sym = target;
                 if (!sl_is_pair(value_expr_or_body) || sl_cdr(value_expr_or_body) != SL_NIL) {
-<<<<<<< HEAD
                     sequence_result = sl_make_errorf("Eval: Malformed variable define in sequence");
-                    sl_gc_remove_root(&value_to_set);
-=======
-                    result = sl_make_errorf("Eval: Malformed variable define in sequence");
                     SL_GC_REMOVE_ROOT(&value_to_set);
->>>>>>> 685b1205
                     goto cleanup_sequence_eval;
                 }
                 sl_object *value_expr = sl_car(value_expr_or_body);
                 value_to_set = sl_eval(value_expr, env);  // Eval value - MIGHT GC
                 // value_to_set is already rooted
                 if (value_to_set == SL_OUT_OF_MEMORY_ERROR || sl_is_error(value_to_set)) {
-<<<<<<< HEAD
                     sequence_result = value_to_set;  // Propagate error
-                    sl_gc_remove_root(&value_to_set);
-=======
-                    result = value_to_set;  // Propagate error
                     SL_GC_REMOVE_ROOT(&value_to_set);
->>>>>>> 685b1205
                     goto cleanup_sequence_eval;
                 }
             }
 
             // Update the placeholder using set! semantics
             if (!sl_env_set(env, var_sym, value_to_set)) {
-<<<<<<< HEAD
                 sequence_result = sl_make_errorf("Eval: Internal error - failed to set! defined variable '%s'", sl_symbol_name(var_sym));
-                sl_gc_remove_root(&value_to_set);
-=======
-                result = sl_make_errorf("Eval: Internal error - failed to set! defined variable '%s'", sl_symbol_name(var_sym));
                 SL_GC_REMOVE_ROOT(&value_to_set);
->>>>>>> 685b1205
                 goto cleanup_sequence_eval;
             }
             SL_GC_REMOVE_ROOT(&value_to_set);  // Unroot value after set
             current_node = sl_cdr(current_node);
         }  // End while defines_list
     cleanup_sequence_eval:
-<<<<<<< HEAD
-        sl_gc_remove_root(&current_node);  // Unroot traversal pointer
+        SL_GC_REMOVE_ROOT(&current_node);  // Unroot traversal pointer
         if (sequence_result == SL_OUT_OF_MEMORY_ERROR || sl_is_error(sequence_result)) {
-=======
-        SL_GC_REMOVE_ROOT(&current_node);  // Unroot traversal pointer
-        if (result == SL_OUT_OF_MEMORY_ERROR || sl_is_error(result)) {
->>>>>>> 685b1205
             goto cleanup_sequence;  // Propagate error from define eval
         }
     }  // End if defines_found
 
     // --- Pass 3: Evaluate body expressions ---
     current_node = body_start_node;
-<<<<<<< HEAD
-    sl_gc_add_root(&current_node);
+    SL_GC_ADD_ROOT(&current_node);
     sequence_result = SL_NIL;  // Default if body is empty
-=======
-    SL_GC_ADD_ROOT(&current_node);
-    result = SL_NIL;  // Default result if body is empty
->>>>>>> 685b1205
 
     if (current_node == SL_NIL) {
         goto cleanup_sequence_body;
@@ -204,52 +171,31 @@
         if (next_node == SL_NIL) {     // Tail position
             if (obj_ptr && env_ptr) {  // TCO possible
                 *obj_ptr = expr_to_eval;
-<<<<<<< HEAD
                 *env_ptr = env;
                 // <<< ADD DEBUG PRINT >>>
-                fprintf(stderr, "[DEBUG TCO Cleanup] Removing roots in eval_sequence_with_defines (env VarAddr=%p)\n", (void *)&env);
+                // fprintf(stderr, "[DEBUG TCO Cleanup] Removing roots in eval_sequence_with_defines (env VarAddr=%p)\n", (void *)&env);
                 // --- Clean up ALL local roots before returning signal ---
-                sl_gc_remove_root(&sequence_result);
-                sl_gc_remove_root(&current_node);     // <<< ADD: Unroot body traversal node
-                sl_gc_remove_root(&body_start_node);  // <<< ADD
-                sl_gc_remove_root(&defines_list);     // <<< ADD
-                sl_gc_remove_root(&env);              // <<< ADD: Unroot local copy of env pointer
-                sl_gc_remove_root(&seq);              // <<< ADD: Unroot local copy of seq pointer
+                SL_GC_REMOVE_ROOT(&sequence_result);
+                SL_GC_REMOVE_ROOT(&current_node);     // <<< ADD: Unroot body traversal node
+                SL_GC_REMOVE_ROOT(&body_start_node);  // <<< ADD
+                SL_GC_REMOVE_ROOT(&defines_list);     // <<< ADD
+                SL_GC_REMOVE_ROOT(&env);              // <<< ADD: Unroot local copy of env pointer
+                SL_GC_REMOVE_ROOT(&seq);              // <<< ADD: Unroot local copy of seq pointer
                 // Note: Roots added during Pass 2 (like value_to_set) should have been
                 // cleaned up within that pass or its error paths.
                 return SL_CONTINUE_EVAL;  // Signal TCO
             } else {                      // No TCO possible
-                sl_gc_add_root(&expr_to_eval);
-                sl_gc_remove_root(&sequence_result);           // Remove root before assigning final value
+                SL_GC_ADD_ROOT(&expr_to_eval);
+                SL_GC_REMOVE_ROOT(&sequence_result);           // Remove root before assigning final value
                 sequence_result = sl_eval(expr_to_eval, env);  // Evaluate final expression
-                sl_gc_add_root(&sequence_result);              // Re-root final value
-                sl_gc_remove_root(&expr_to_eval);
+                SL_GC_ADD_ROOT(&sequence_result);              // Re-root final value
+                SL_GC_REMOVE_ROOT(&expr_to_eval);
                 goto cleanup_sequence_body;  // Go to cleanup
             }
         } else {                                           // Not tail position
-            sl_gc_remove_root(&sequence_result);           // Remove previous root
+            SL_GC_REMOVE_ROOT(&sequence_result);           // Remove previous root
             sequence_result = sl_eval(expr_to_eval, env);  // Evaluate intermediate
-            sl_gc_add_root(&sequence_result);              // Root intermediate
-=======
-                *env_ptr = env;             // Use current env for tail call
-                result = SL_CONTINUE_EVAL;  // Signal TCO jump
-            } else {
-                // Caller cannot handle TCO (e.g., called from apply builtin),
-                // so evaluate the tail expression directly here.
-                // Need to root expr_to_eval before calling sl_eval
-                SL_GC_ADD_ROOT(&expr_to_eval);
-                result = sl_eval(expr_to_eval, env);  // Evaluate final expression
-                SL_GC_REMOVE_ROOT(&expr_to_eval);
-                // result now holds the final value or an error
-            }
-            // --- END ADDED CHECK ---
-            goto cleanup_sequence_body;  // Don't evaluate here
-        } else {
-            // Not the last expression, evaluate normally
-            SL_GC_REMOVE_ROOT(&result);
-            result = sl_eval(expr_to_eval, env);  // Eval - MIGHT GC
-            SL_GC_ADD_ROOT(&result);
->>>>>>> 685b1205
+            SL_GC_ADD_ROOT(&sequence_result);              // Root intermediate
 
             if (sequence_result == SL_OUT_OF_MEMORY_ERROR || sl_is_error(sequence_result)) {
                 goto cleanup_sequence_body;  // Error occurred, propagate
@@ -259,28 +205,20 @@
     }
 
     if (current_node != SL_NIL) {             // Improper list
-        sl_gc_remove_root(&sequence_result);  // Remove root before assigning error
+        SL_GC_REMOVE_ROOT(&sequence_result);  // Remove root before assigning error
         sequence_result = sl_make_errorf("Eval: Improper list in sequence body");
-        sl_gc_add_root(&sequence_result);  // Root error
+        SL_GC_ADD_ROOT(&sequence_result);  // Root error
     }
 
 cleanup_sequence_body:
     SL_GC_REMOVE_ROOT(&current_node);
 cleanup_sequence:
-<<<<<<< HEAD
-    sl_gc_remove_root(&body_start_node);
-    sl_gc_remove_root(&defines_list);
-    sl_gc_remove_root(&env);
-    sl_gc_remove_root(&seq);
-    return sequence_result;
-=======
-    SL_GC_REMOVE_ROOT(&result);
     SL_GC_REMOVE_ROOT(&body_start_node);
     SL_GC_REMOVE_ROOT(&defines_list);
     SL_GC_REMOVE_ROOT(&env);
     SL_GC_REMOVE_ROOT(&seq);
-    return result;
->>>>>>> 685b1205
+    SL_GC_REMOVE_ROOT(&sequence_result);  // <<< ADD THIS LINE
+    return sequence_result;
 }
 
 sl_object *sl_eval(sl_object *obj_in, sl_object *env_in) {
@@ -522,9 +460,9 @@
                     // result = temp_res;  // Keep signal
                     goto top_of_eval;
                 }
-                sl_gc_remove_root(&result);  // Remove old root
+                SL_GC_REMOVE_ROOT(&result);  // Remove old root
                 result = temp_res;           // Assign new result
-                sl_gc_add_root(&result);     // Add new root
+                SL_GC_ADD_ROOT(&result);     // Add new root
                 break;
             }
             // --- LET / NAMED LET ---
@@ -680,24 +618,16 @@
                 SL_GC_REMOVE_ROOT(&args);
                 if (name_sym != SL_NIL) SL_GC_REMOVE_ROOT(&name_sym);
 
-<<<<<<< HEAD
                 sl_object *temp_res = eval_sequence_with_defines(body_list, let_env, &obj, &env);
-                sl_gc_remove_root(&let_env);
-                sl_gc_remove_root(&body_list);
+                SL_GC_REMOVE_ROOT(&let_env);
+                SL_GC_REMOVE_ROOT(&body_list);
                 if (temp_res == SL_CONTINUE_EVAL) {
                     // result = temp_res;  // Keep signal
-=======
-                result = eval_sequence_with_defines(body_list, let_env, &obj, &env);
-                SL_GC_REMOVE_ROOT(&let_env);    // Unroot let_env after sequence eval
-                SL_GC_REMOVE_ROOT(&body_list);  // <<< ADDED: Unroot body_list after use
-
-                if (result == SL_CONTINUE_EVAL) {  // Check if TCO jump is requested
->>>>>>> 685b1205
                     goto top_of_eval;
                 }
-                sl_gc_remove_root(&result);  // Remove old root
+                SL_GC_REMOVE_ROOT(&result);  // Remove old root
                 result = temp_res;           // Assign new result
-                sl_gc_add_root(&result);     // Add new root
+                SL_GC_ADD_ROOT(&result);     // Add new root
                                              // Otherwise, result holds the final value or error from the body
 
             oom_let_env:                        // Label for OOM after let_env creation (if needed)
@@ -798,24 +728,16 @@
                 SL_GC_REMOVE_ROOT(&bindings);
                 SL_GC_REMOVE_ROOT(&args);
 
-<<<<<<< HEAD
                 sl_object *temp_res = eval_sequence_with_defines(body_list, let_star_env, &obj, &env);
-                sl_gc_remove_root(&let_star_env);
-                sl_gc_remove_root(&body_list);
+                SL_GC_REMOVE_ROOT(&let_star_env);
+                SL_GC_REMOVE_ROOT(&body_list);
                 if (temp_res == SL_CONTINUE_EVAL) {
                     // result = temp_res;  // Keep signal
-=======
-                result = eval_sequence_with_defines(body_list, let_star_env, &obj, &env);
-                SL_GC_REMOVE_ROOT(&let_star_env);  // Unroot final env after sequence eval
-                SL_GC_REMOVE_ROOT(&body_list);
-
-                if (result == SL_CONTINUE_EVAL) {  // Check if TCO jump is requested
->>>>>>> 685b1205
                     goto top_of_eval;
                 }
-                sl_gc_remove_root(&result);  // Remove old root
+                SL_GC_REMOVE_ROOT(&result);  // Remove old root
                 result = temp_res;           // Assign new result
-                sl_gc_add_root(&result);     // Add new root
+                SL_GC_ADD_ROOT(&result);     // Add new root
                                              // Otherwise, result holds the final value or error
 
             cleanup_let_star:  // Error/cleanup path
@@ -941,24 +863,16 @@
                 SL_GC_REMOVE_ROOT(&bindings);
                 SL_GC_REMOVE_ROOT(&args);
 
-<<<<<<< HEAD
                 sl_object *temp_res = eval_sequence_with_defines(body_list, letrec_env, &obj, &env);
-                sl_gc_remove_root(&letrec_env);
-                sl_gc_remove_root(&body_list);
+                SL_GC_REMOVE_ROOT(&letrec_env);
+                SL_GC_REMOVE_ROOT(&body_list);
                 if (temp_res == SL_CONTINUE_EVAL) {
                     // result = temp_res;  // Keep signal
-=======
-                result = eval_sequence_with_defines(body_list, letrec_env, &obj, &env);
-                SL_GC_REMOVE_ROOT(&letrec_env);  // Unroot env after sequence eval
-                SL_GC_REMOVE_ROOT(&body_list);
-
-                if (result == SL_CONTINUE_EVAL) {  // Check if TCO jump is requested
->>>>>>> 685b1205
                     goto top_of_eval;
                 }
-                sl_gc_remove_root(&result);  // Remove old root
+                SL_GC_REMOVE_ROOT(&result);  // Remove old root
                 result = temp_res;           // Assign new result
-                sl_gc_add_root(&result);     // Add new root
+                SL_GC_ADD_ROOT(&result);     // Add new root
                                              // Otherwise, result holds the final value or error
 
             cleanup_letrec_env:
@@ -1064,7 +978,7 @@
                                     SL_GC_REMOVE_ROOT(&body_list);  // Unroot before cleanup
                                     goto cleanup_cond;              // Error occurred
                                 }
-                                SL_GC_REMOVE_ROOT(&result);  // Unroot intermediate result
+                                // SL_GC_REMOVE_ROOT(&result);  // Unroot intermediate result
                             }
                             current_body_node = next_body_node;
                         }  // end while body expressions
@@ -1113,7 +1027,7 @@
                     } else {
                         // Not the last expression, evaluate normally
                         result = sl_eval(expr_to_eval, env);  // MIGHT GC
-                        SL_GC_ADD_ROOT(&result);              // Root intermediate result
+                        // SL_GC_ADD_ROOT(&result);              // Root intermediate result
 
                         if (result == SL_OUT_OF_MEMORY_ERROR || sl_is_error(result)) {
                             SL_GC_REMOVE_ROOT(&args);  // Unroot before cleanup
@@ -1161,7 +1075,7 @@
                     } else {
                         // Not the last expression, evaluate normally
                         result = sl_eval(expr_to_eval, env);  // MIGHT GC
-                        SL_GC_ADD_ROOT(&result);              // Root intermediate result
+                        // SL_GC_ADD_ROOT(&result);              // Root intermediate result
 
                         if (result == SL_OUT_OF_MEMORY_ERROR || sl_is_error(result)) {
                             SL_GC_REMOVE_ROOT(&args);  // Unroot before cleanup
@@ -1598,18 +1512,17 @@
 
     sl_object *head = SL_NIL;
     sl_object **tail_ptr = &head;
-<<<<<<< HEAD
     sl_object *current_expr_node = list;  // Traversal node
     sl_object *evaled_arg = SL_NIL;       // Slot for evaluated arg
     sl_object *new_pair = SL_NIL;         // Slot for newly created pair
     sl_object *return_value = SL_NIL;     // Final return
 
     // Root key variables
-    sl_gc_add_root(&head);               // Protect the list being built
-    sl_gc_add_root(&env);                // Protect the environment
-    sl_gc_add_root(&current_expr_node);  // Protect traversal position
-    sl_gc_add_root(&evaled_arg);         // Protect intermediate eval result
-    sl_gc_add_root(&new_pair);           // Protect intermediate allocation
+    SL_GC_ADD_ROOT(&head);               // Protect the list being built
+    SL_GC_ADD_ROOT(&env);                // Protect the environment
+    SL_GC_ADD_ROOT(&current_expr_node);  // Protect traversal position
+    SL_GC_ADD_ROOT(&evaled_arg);         // Protect intermediate eval result
+    SL_GC_ADD_ROOT(&new_pair);           // Protect intermediate allocation
 
     while (current_expr_node != SL_NIL) {
         if (!sl_is_pair(current_expr_node)) {
@@ -1617,56 +1530,18 @@
             goto cleanup_eval_list;
         }
         sl_object *arg_expr = sl_car(current_expr_node);
-=======
-    sl_object *current_expr = list;
-    sl_object *return_value = SL_NIL;  // Variable to hold final return value (list head or error)
-
-    // --- Root key variables ---
-    SL_GC_ADD_ROOT(&head);
-    SL_GC_ADD_ROOT(&env);
-    SL_GC_ADD_ROOT(&current_expr);
-    // Do NOT root return_value itself, it just holds the final pointer
-
-    while (current_expr != SL_NIL) {
-        if (!sl_is_pair(current_expr)) {
-            // Set error object to be returned
-            return_value = sl_make_errorf("Eval: Improper argument list (dotted list?)");
-            goto cleanup_eval_list;
-        }
-        sl_object *arg_expr = sl_car(current_expr);
-        sl_object *evaled_arg = sl_eval(arg_expr, env);
-        SL_GC_ADD_ROOT(&evaled_arg);
-        /*
-        if (evaled_arg == SL_OUT_OF_MEMORY_ERROR) {
-            return_value = evaled_arg;  // Set error object
-            SL_GC_REMOVE_ROOT(&evaled_arg);
-            goto cleanup_eval_list;
-        }
-        */
->>>>>>> 685b1205
 
         // Evaluate argument - Overwrites rooted evaled_arg slot
         evaled_arg = sl_eval(arg_expr, env);
         if (evaled_arg == SL_OUT_OF_MEMORY_ERROR || sl_is_error(evaled_arg)) {
-<<<<<<< HEAD
             return_value = evaled_arg;  // Propagate error
             goto cleanup_eval_list;
-=======
-            return_value = evaled_arg;  // Set error object
-            SL_GC_REMOVE_ROOT(&evaled_arg);
-            goto cleanup_eval_list;  // Propagate error immediately
->>>>>>> 685b1205
         }
 
         // Create new pair - Overwrites rooted new_pair slot
         new_pair = sl_make_pair(evaled_arg, SL_NIL);
         if (new_pair == SL_OUT_OF_MEMORY_ERROR) {
-<<<<<<< HEAD
             return_value = new_pair;  // Propagate error
-=======
-            return_value = new_pair;  // Set error object
-            SL_GC_REMOVE_ROOT(&evaled_arg);
->>>>>>> 685b1205
             goto cleanup_eval_list;
         }
 
@@ -1674,32 +1549,20 @@
         *tail_ptr = new_pair;
         tail_ptr = &new_pair->data.pair.cdr;
 
-<<<<<<< HEAD
         // Advance
         current_expr_node = sl_cdr(current_expr_node);
-=======
-        SL_GC_REMOVE_ROOT(&evaled_arg);
-        current_expr = sl_cdr(current_expr);
->>>>>>> 685b1205
     }
 
     return_value = head;  // Success
 
 cleanup_eval_list:
-<<<<<<< HEAD
     // Unroot all local roots
-    sl_gc_remove_root(&new_pair);
-    sl_gc_remove_root(&evaled_arg);
-    sl_gc_remove_root(&current_expr_node);
-    sl_gc_remove_root(&env);
-    sl_gc_remove_root(&head);
-    return return_value;
-=======
-    SL_GC_REMOVE_ROOT(&current_expr);
+    SL_GC_REMOVE_ROOT(&new_pair);
+    SL_GC_REMOVE_ROOT(&evaled_arg);
+    SL_GC_REMOVE_ROOT(&current_expr_node);
     SL_GC_REMOVE_ROOT(&env);
     SL_GC_REMOVE_ROOT(&head);
-    return return_value;  // Return either the list head or an error object
->>>>>>> 685b1205
+    return return_value;
 }
 
 // sl_object *sl_apply(sl_object *fn, sl_object *args) {
@@ -1816,14 +1679,14 @@
             if (result == SL_CONTINUE_EVAL) {
                 // TCO signaled. Clean up sl_apply's locals before returning signal.
                 // Cleanup closure/call specific roots
-                sl_gc_remove_root(&call_env);
-                sl_gc_remove_root(&params);
-                sl_gc_remove_root(&body_list);
-                sl_gc_remove_root(&closure_env);
+                SL_GC_REMOVE_ROOT(&call_env);
+                SL_GC_REMOVE_ROOT(&params);
+                SL_GC_REMOVE_ROOT(&body_list);
+                SL_GC_REMOVE_ROOT(&closure_env);
                 // Also clean up the main roots for fn, args, result
-                sl_gc_remove_root(&result);  // result holds SL_CONTINUE_EVAL, safe to unroot
-                sl_gc_remove_root(&args);
-                sl_gc_remove_root(&fn);
+                SL_GC_REMOVE_ROOT(&result);  // result holds SL_CONTINUE_EVAL, safe to unroot
+                SL_GC_REMOVE_ROOT(&args);
+                SL_GC_REMOVE_ROOT(&fn);
                 return SL_CONTINUE_EVAL;  // Propagate signal
             }
         }
